/* SPDX-License-Identifier: GPL-2.0 */

#ifndef _LINUX_RANDOM_H
#define _LINUX_RANDOM_H

#include <linux/bug.h>
#include <linux/kernel.h>
#include <linux/list.h>
#include <linux/once.h>

#include <uapi/linux/random.h>

struct notifier_block;

<<<<<<< HEAD
void add_device_randomness(const void *buf, unsigned int len);
void add_bootloader_randomness(const void *buf, size_t len);
=======
void add_device_randomness(const void *buf, size_t len);
void __init add_bootloader_randomness(const void *buf, size_t len);
>>>>>>> 3a0f7014
void add_input_randomness(unsigned int type, unsigned int code,
			  unsigned int value) __latent_entropy;
void add_interrupt_randomness(int irq) __latent_entropy;
void add_hwgenerator_randomness(const void *buf, size_t len, size_t entropy);

#if defined(LATENT_ENTROPY_PLUGIN) && !defined(__CHECKER__)
static inline void add_latent_entropy(void)
{
	add_device_randomness((const void *)&latent_entropy, sizeof(latent_entropy));
}
#else
static inline void add_latent_entropy(void) { }
#endif

void get_random_bytes(void *buf, int len);
size_t __must_check get_random_bytes_arch(void *buf, size_t len);
u32 get_random_u32(void);
u64 get_random_u64(void);
static inline unsigned int get_random_int(void)
{
	return get_random_u32();
}
static inline unsigned long get_random_long(void)
{
#if BITS_PER_LONG == 64
	return get_random_u64();
#else
	return get_random_u32();
#endif
}

/*
 * On 64-bit architectures, protect against non-terminated C string overflows
 * by zeroing out the first byte of the canary; this leaves 56 bits of entropy.
 */
#ifdef CONFIG_64BIT
# ifdef __LITTLE_ENDIAN
#  define CANARY_MASK 0xffffffffffffff00UL
# else /* big endian, 64 bits: */
#  define CANARY_MASK 0x00ffffffffffffffUL
# endif
#else /* 32 bits: */
# define CANARY_MASK 0xffffffffUL
#endif

static inline unsigned long get_random_canary(void)
{
	return get_random_long() & CANARY_MASK;
}

int __init random_init(const char *command_line);
bool rng_is_initialized(void);
int wait_for_random_bytes(void);
int register_random_ready_notifier(struct notifier_block *nb);
int unregister_random_ready_notifier(struct notifier_block *nb);

/* Calls wait_for_random_bytes() and then calls get_random_bytes(buf, nbytes).
 * Returns the result of the call to wait_for_random_bytes. */
static inline int get_random_bytes_wait(void *buf, size_t nbytes)
{
	int ret = wait_for_random_bytes();
	get_random_bytes(buf, nbytes);
	return ret;
}

#define declare_get_random_var_wait(name, ret_type) \
	static inline int get_random_ ## name ## _wait(ret_type *out) { \
		int ret = wait_for_random_bytes(); \
		if (unlikely(ret)) \
			return ret; \
		*out = get_random_ ## name(); \
		return 0; \
	}
declare_get_random_var_wait(u32, u32)
declare_get_random_var_wait(u64, u32)
declare_get_random_var_wait(int, unsigned int)
declare_get_random_var_wait(long, unsigned long)
#undef declare_get_random_var

/*
 * This is designed to be standalone for just prandom
 * users, but for now we include it from <linux/random.h>
 * for legacy reasons.
 */
#include <linux/prandom.h>

#ifdef CONFIG_ARCH_RANDOM
# include <asm/archrandom.h>
#else
static inline bool __must_check arch_get_random_long(unsigned long *v) { return false; }
static inline bool __must_check arch_get_random_int(unsigned int *v) { return false; }
static inline bool __must_check arch_get_random_seed_long(unsigned long *v) { return false; }
static inline bool __must_check arch_get_random_seed_int(unsigned int *v) { return false; }
#endif

/*
 * Called from the boot CPU during startup; not valid to call once
 * secondary CPUs are up and preemption is possible.
 */
#ifndef arch_get_random_seed_long_early
static inline bool __init arch_get_random_seed_long_early(unsigned long *v)
{
	WARN_ON(system_state != SYSTEM_BOOTING);
	return arch_get_random_seed_long(v);
}
#endif

#ifndef arch_get_random_long_early
static inline bool __init arch_get_random_long_early(unsigned long *v)
{
	WARN_ON(system_state != SYSTEM_BOOTING);
	return arch_get_random_long(v);
}
#endif

#ifdef CONFIG_SMP
int random_prepare_cpu(unsigned int cpu);
int random_online_cpu(unsigned int cpu);
#endif

#ifndef MODULE
extern const struct file_operations random_fops, urandom_fops;
#endif

/*
 * Android KABI fixups
 * Added back the following structure and calls to preserve the ABI for
 * out-of-tree drivers that were using them.
 */
struct random_ready_callback {
	struct list_head list;
	void (*func)(struct random_ready_callback *rdy);
	struct module *owner;
};
int add_random_ready_callback(struct random_ready_callback *rdy);
void del_random_ready_callback(struct random_ready_callback *rdy);

#endif /* _LINUX_RANDOM_H */<|MERGE_RESOLUTION|>--- conflicted
+++ resolved
@@ -12,13 +12,8 @@
 
 struct notifier_block;
 
-<<<<<<< HEAD
 void add_device_randomness(const void *buf, unsigned int len);
-void add_bootloader_randomness(const void *buf, size_t len);
-=======
-void add_device_randomness(const void *buf, size_t len);
 void __init add_bootloader_randomness(const void *buf, size_t len);
->>>>>>> 3a0f7014
 void add_input_randomness(unsigned int type, unsigned int code,
 			  unsigned int value) __latent_entropy;
 void add_interrupt_randomness(int irq) __latent_entropy;
