--- conflicted
+++ resolved
@@ -49,9 +49,6 @@
 obj-$(CONFIG_FIELDBUS_DEV)     += fieldbus/
 obj-$(CONFIG_KPC2000)		+= kpc2000/
 obj-$(CONFIG_ISDN_CAPI)		+= isdn/
-<<<<<<< HEAD
 obj-$(CONFIG_UWB)		+= uwb/
 obj-$(CONFIG_USB_WUSB)		+= wusbcore/
-=======
-obj-$(CONFIG_EXFAT_FS)		+= exfat/
->>>>>>> 3fb73edd
+obj-$(CONFIG_EXFAT_FS)		+= exfat/