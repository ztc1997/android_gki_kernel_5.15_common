// SPDX-License-Identifier: GPL-2.0-only
/*
 *  linux/drivers/cpufreq/cpufreq.c
 *
 *  Copyright (C) 2001 Russell King
 *            (C) 2002 - 2003 Dominik Brodowski <linux@brodo.de>
 *            (C) 2013 Viresh Kumar <viresh.kumar@linaro.org>
 *
 *  Oct 2005 - Ashok Raj <ashok.raj@intel.com>
 *	Added handling for CPU hotplug
 *  Feb 2006 - Jacob Shin <jacob.shin@amd.com>
 *	Fix handling for CPU hotplug -- affected CPUs
 */

#define pr_fmt(fmt) KBUILD_MODNAME ": " fmt

#include <linux/cpu.h>
#include <linux/cpufreq.h>
#include <linux/cpufreq_times.h>
#include <linux/cpu_cooling.h>
#include <linux/delay.h>
#include <linux/device.h>
#include <linux/init.h>
#include <linux/kernel_stat.h>
#include <linux/module.h>
#include <linux/mutex.h>
#include <linux/pm_qos.h>
#include <linux/slab.h>
#include <linux/suspend.h>
#include <linux/syscore_ops.h>
#include <linux/tick.h>
#include <trace/events/power.h>

static LIST_HEAD(cpufreq_policy_list);

/* Macros to iterate over CPU policies */
#define for_each_suitable_policy(__policy, __active)			 \
	list_for_each_entry(__policy, &cpufreq_policy_list, policy_list) \
		if ((__active) == !policy_is_inactive(__policy))

#define for_each_active_policy(__policy)		\
	for_each_suitable_policy(__policy, true)
#define for_each_inactive_policy(__policy)		\
	for_each_suitable_policy(__policy, false)

#define for_each_policy(__policy)			\
	list_for_each_entry(__policy, &cpufreq_policy_list, policy_list)

/* Iterate over governors */
static LIST_HEAD(cpufreq_governor_list);
#define for_each_governor(__governor)				\
	list_for_each_entry(__governor, &cpufreq_governor_list, governor_list)

static char default_governor[CPUFREQ_NAME_LEN];

/*
 * The "cpufreq driver" - the arch- or hardware-dependent low
 * level driver of CPUFreq support, and its spinlock. This lock
 * also protects the cpufreq_cpu_data array.
 */
static struct cpufreq_driver *cpufreq_driver;
static DEFINE_PER_CPU(struct cpufreq_policy *, cpufreq_cpu_data);
static DEFINE_RWLOCK(cpufreq_driver_lock);

static DEFINE_STATIC_KEY_FALSE(cpufreq_freq_invariance);
bool cpufreq_supports_freq_invariance(void)
{
	return static_branch_likely(&cpufreq_freq_invariance);
}

/* Flag to suspend/resume CPUFreq governors */
static bool cpufreq_suspended;

static inline bool has_target(void)
{
	return cpufreq_driver->target_index || cpufreq_driver->target;
}

/* internal prototypes */
static unsigned int __cpufreq_get(struct cpufreq_policy *policy);
static int cpufreq_init_governor(struct cpufreq_policy *policy);
static void cpufreq_exit_governor(struct cpufreq_policy *policy);
static void cpufreq_governor_limits(struct cpufreq_policy *policy);
static int cpufreq_set_policy(struct cpufreq_policy *policy,
			      struct cpufreq_governor *new_gov,
			      unsigned int new_pol);

/*
 * Two notifier lists: the "policy" list is involved in the
 * validation process for a new CPU frequency policy; the
 * "transition" list for kernel code that needs to handle
 * changes to devices when the CPU clock speed changes.
 * The mutex locks both lists.
 */
static BLOCKING_NOTIFIER_HEAD(cpufreq_policy_notifier_list);
SRCU_NOTIFIER_HEAD_STATIC(cpufreq_transition_notifier_list);

static int off __read_mostly;
static int cpufreq_disabled(void)
{
	return off;
}
void disable_cpufreq(void)
{
	off = 1;
}
static DEFINE_MUTEX(cpufreq_governor_mutex);

bool have_governor_per_policy(void)
{
	return !!(cpufreq_driver->flags & CPUFREQ_HAVE_GOVERNOR_PER_POLICY);
}
EXPORT_SYMBOL_GPL(have_governor_per_policy);

static struct kobject *cpufreq_global_kobject;

struct kobject *get_governor_parent_kobj(struct cpufreq_policy *policy)
{
	if (have_governor_per_policy())
		return &policy->kobj;
	else
		return cpufreq_global_kobject;
}
EXPORT_SYMBOL_GPL(get_governor_parent_kobj);

static inline u64 get_cpu_idle_time_jiffy(unsigned int cpu, u64 *wall)
{
	struct kernel_cpustat kcpustat;
	u64 cur_wall_time;
	u64 idle_time;
	u64 busy_time;

	cur_wall_time = jiffies64_to_nsecs(get_jiffies_64());

	kcpustat_cpu_fetch(&kcpustat, cpu);

	busy_time = kcpustat.cpustat[CPUTIME_USER];
	busy_time += kcpustat.cpustat[CPUTIME_SYSTEM];
	busy_time += kcpustat.cpustat[CPUTIME_IRQ];
	busy_time += kcpustat.cpustat[CPUTIME_SOFTIRQ];
	busy_time += kcpustat.cpustat[CPUTIME_STEAL];
	busy_time += kcpustat.cpustat[CPUTIME_NICE];

	idle_time = cur_wall_time - busy_time;
	if (wall)
		*wall = div_u64(cur_wall_time, NSEC_PER_USEC);

	return div_u64(idle_time, NSEC_PER_USEC);
}

u64 get_cpu_idle_time(unsigned int cpu, u64 *wall, int io_busy)
{
	u64 idle_time = get_cpu_idle_time_us(cpu, io_busy ? wall : NULL);

	if (idle_time == -1ULL)
		return get_cpu_idle_time_jiffy(cpu, wall);
	else if (!io_busy)
		idle_time += get_cpu_iowait_time_us(cpu, wall);

	return idle_time;
}
EXPORT_SYMBOL_GPL(get_cpu_idle_time);

/*
 * This is a generic cpufreq init() routine which can be used by cpufreq
 * drivers of SMP systems. It will do following:
 * - validate & show freq table passed
 * - set policies transition latency
 * - policy->cpus with all possible CPUs
 */
void cpufreq_generic_init(struct cpufreq_policy *policy,
		struct cpufreq_frequency_table *table,
		unsigned int transition_latency)
{
	policy->freq_table = table;
	policy->cpuinfo.transition_latency = transition_latency;

	/*
	 * The driver only supports the SMP configuration where all processors
	 * share the clock and voltage and clock.
	 */
	cpumask_setall(policy->cpus);
}
EXPORT_SYMBOL_GPL(cpufreq_generic_init);

struct cpufreq_policy *cpufreq_cpu_get_raw(unsigned int cpu)
{
	struct cpufreq_policy *policy = per_cpu(cpufreq_cpu_data, cpu);

	return policy && cpumask_test_cpu(cpu, policy->cpus) ? policy : NULL;
}
EXPORT_SYMBOL_GPL(cpufreq_cpu_get_raw);

unsigned int cpufreq_generic_get(unsigned int cpu)
{
	struct cpufreq_policy *policy = cpufreq_cpu_get_raw(cpu);

	if (!policy || IS_ERR(policy->clk)) {
		pr_err("%s: No %s associated to cpu: %d\n",
		       __func__, policy ? "clk" : "policy", cpu);
		return 0;
	}

	return clk_get_rate(policy->clk) / 1000;
}
EXPORT_SYMBOL_GPL(cpufreq_generic_get);

/**
 * cpufreq_cpu_get - Return policy for a CPU and mark it as busy.
 * @cpu: CPU to find the policy for.
 *
 * Call cpufreq_cpu_get_raw() to obtain a cpufreq policy for @cpu and increment
 * the kobject reference counter of that policy.  Return a valid policy on
 * success or NULL on failure.
 *
 * The policy returned by this function has to be released with the help of
 * cpufreq_cpu_put() to balance its kobject reference counter properly.
 */
struct cpufreq_policy *cpufreq_cpu_get(unsigned int cpu)
{
	struct cpufreq_policy *policy = NULL;
	unsigned long flags;

	if (WARN_ON(cpu >= nr_cpu_ids))
		return NULL;

	/* get the cpufreq driver */
	read_lock_irqsave(&cpufreq_driver_lock, flags);

	if (cpufreq_driver) {
		/* get the CPU */
		policy = cpufreq_cpu_get_raw(cpu);
		if (policy)
			kobject_get(&policy->kobj);
	}

	read_unlock_irqrestore(&cpufreq_driver_lock, flags);

	return policy;
}
EXPORT_SYMBOL_GPL(cpufreq_cpu_get);

/**
 * cpufreq_cpu_put - Decrement kobject usage counter for cpufreq policy.
 * @policy: cpufreq policy returned by cpufreq_cpu_get().
 */
void cpufreq_cpu_put(struct cpufreq_policy *policy)
{
	kobject_put(&policy->kobj);
}
EXPORT_SYMBOL_GPL(cpufreq_cpu_put);

/**
 * cpufreq_cpu_release - Unlock a policy and decrement its usage counter.
 * @policy: cpufreq policy returned by cpufreq_cpu_acquire().
 */
void cpufreq_cpu_release(struct cpufreq_policy *policy)
{
	if (WARN_ON(!policy))
		return;

	lockdep_assert_held(&policy->rwsem);

	up_write(&policy->rwsem);

	cpufreq_cpu_put(policy);
}

/**
 * cpufreq_cpu_acquire - Find policy for a CPU, mark it as busy and lock it.
 * @cpu: CPU to find the policy for.
 *
 * Call cpufreq_cpu_get() to get a reference on the cpufreq policy for @cpu and
 * if the policy returned by it is not NULL, acquire its rwsem for writing.
 * Return the policy if it is active or release it and return NULL otherwise.
 *
 * The policy returned by this function has to be released with the help of
 * cpufreq_cpu_release() in order to release its rwsem and balance its usage
 * counter properly.
 */
struct cpufreq_policy *cpufreq_cpu_acquire(unsigned int cpu)
{
	struct cpufreq_policy *policy = cpufreq_cpu_get(cpu);

	if (!policy)
		return NULL;

	down_write(&policy->rwsem);

	if (policy_is_inactive(policy)) {
		cpufreq_cpu_release(policy);
		return NULL;
	}

	return policy;
}

/*********************************************************************
 *            EXTERNALLY AFFECTING FREQUENCY CHANGES                 *
 *********************************************************************/

/*
 * adjust_jiffies - adjust the system "loops_per_jiffy"
 *
 * This function alters the system "loops_per_jiffy" for the clock
 * speed change. Note that loops_per_jiffy cannot be updated on SMP
 * systems as each CPU might be scaled differently. So, use the arch
 * per-CPU loops_per_jiffy value wherever possible.
 */
static void adjust_jiffies(unsigned long val, struct cpufreq_freqs *ci)
{
#ifndef CONFIG_SMP
	static unsigned long l_p_j_ref;
	static unsigned int l_p_j_ref_freq;

	if (ci->flags & CPUFREQ_CONST_LOOPS)
		return;

	if (!l_p_j_ref_freq) {
		l_p_j_ref = loops_per_jiffy;
		l_p_j_ref_freq = ci->old;
		pr_debug("saving %lu as reference value for loops_per_jiffy; freq is %u kHz\n",
			 l_p_j_ref, l_p_j_ref_freq);
	}
	if (val == CPUFREQ_POSTCHANGE && ci->old != ci->new) {
		loops_per_jiffy = cpufreq_scale(l_p_j_ref, l_p_j_ref_freq,
								ci->new);
		pr_debug("scaling loops_per_jiffy to %lu for frequency %u kHz\n",
			 loops_per_jiffy, ci->new);
	}
#endif
}

/**
 * cpufreq_notify_transition - Notify frequency transition and adjust_jiffies.
 * @policy: cpufreq policy to enable fast frequency switching for.
 * @freqs: contain details of the frequency update.
 * @state: set to CPUFREQ_PRECHANGE or CPUFREQ_POSTCHANGE.
 *
 * This function calls the transition notifiers and the "adjust_jiffies"
 * function. It is called twice on all CPU frequency changes that have
 * external effects.
 */
static void cpufreq_notify_transition(struct cpufreq_policy *policy,
				      struct cpufreq_freqs *freqs,
				      unsigned int state)
{
	int cpu;

	BUG_ON(irqs_disabled());

	if (cpufreq_disabled())
		return;

	freqs->policy = policy;
	freqs->flags = cpufreq_driver->flags;
	pr_debug("notification %u of frequency transition to %u kHz\n",
		 state, freqs->new);

	switch (state) {
	case CPUFREQ_PRECHANGE:
		/*
		 * Detect if the driver reported a value as "old frequency"
		 * which is not equal to what the cpufreq core thinks is
		 * "old frequency".
		 */
		if (policy->cur && policy->cur != freqs->old) {
			pr_debug("Warning: CPU frequency is %u, cpufreq assumed %u kHz\n",
				 freqs->old, policy->cur);
			freqs->old = policy->cur;
		}

		srcu_notifier_call_chain(&cpufreq_transition_notifier_list,
					 CPUFREQ_PRECHANGE, freqs);

		adjust_jiffies(CPUFREQ_PRECHANGE, freqs);
		break;

	case CPUFREQ_POSTCHANGE:
		adjust_jiffies(CPUFREQ_POSTCHANGE, freqs);
		pr_debug("FREQ: %u - CPUs: %*pbl\n", freqs->new,
			 cpumask_pr_args(policy->cpus));

		for_each_cpu(cpu, policy->cpus)
			trace_cpu_frequency(freqs->new, cpu);

		srcu_notifier_call_chain(&cpufreq_transition_notifier_list,
					 CPUFREQ_POSTCHANGE, freqs);

		cpufreq_stats_record_transition(policy, freqs->new);
		cpufreq_times_record_transition(policy, freqs->new);
		policy->cur = freqs->new;
	}
}

/* Do post notifications when there are chances that transition has failed */
static void cpufreq_notify_post_transition(struct cpufreq_policy *policy,
		struct cpufreq_freqs *freqs, int transition_failed)
{
	cpufreq_notify_transition(policy, freqs, CPUFREQ_POSTCHANGE);
	if (!transition_failed)
		return;

	swap(freqs->old, freqs->new);
	cpufreq_notify_transition(policy, freqs, CPUFREQ_PRECHANGE);
	cpufreq_notify_transition(policy, freqs, CPUFREQ_POSTCHANGE);
}

void cpufreq_freq_transition_begin(struct cpufreq_policy *policy,
		struct cpufreq_freqs *freqs)
{

	/*
	 * Catch double invocations of _begin() which lead to self-deadlock.
	 * ASYNC_NOTIFICATION drivers are left out because the cpufreq core
	 * doesn't invoke _begin() on their behalf, and hence the chances of
	 * double invocations are very low. Moreover, there are scenarios
	 * where these checks can emit false-positive warnings in these
	 * drivers; so we avoid that by skipping them altogether.
	 */
	WARN_ON(!(cpufreq_driver->flags & CPUFREQ_ASYNC_NOTIFICATION)
				&& current == policy->transition_task);

wait:
	wait_event(policy->transition_wait, !policy->transition_ongoing);

	spin_lock(&policy->transition_lock);

	if (unlikely(policy->transition_ongoing)) {
		spin_unlock(&policy->transition_lock);
		goto wait;
	}

	policy->transition_ongoing = true;
	policy->transition_task = current;

	spin_unlock(&policy->transition_lock);

	cpufreq_notify_transition(policy, freqs, CPUFREQ_PRECHANGE);
}
EXPORT_SYMBOL_GPL(cpufreq_freq_transition_begin);

void cpufreq_freq_transition_end(struct cpufreq_policy *policy,
		struct cpufreq_freqs *freqs, int transition_failed)
{
	if (WARN_ON(!policy->transition_ongoing))
		return;

	cpufreq_notify_post_transition(policy, freqs, transition_failed);

	arch_set_freq_scale(policy->related_cpus,
			    policy->cur,
			    policy->cpuinfo.max_freq);

	policy->transition_ongoing = false;
	policy->transition_task = NULL;

	wake_up(&policy->transition_wait);
}
EXPORT_SYMBOL_GPL(cpufreq_freq_transition_end);

/*
 * Fast frequency switching status count.  Positive means "enabled", negative
 * means "disabled" and 0 means "not decided yet".
 */
static int cpufreq_fast_switch_count;
static DEFINE_MUTEX(cpufreq_fast_switch_lock);

static void cpufreq_list_transition_notifiers(void)
{
	struct notifier_block *nb;

	pr_info("Registered transition notifiers:\n");

	mutex_lock(&cpufreq_transition_notifier_list.mutex);

	for (nb = cpufreq_transition_notifier_list.head; nb; nb = nb->next)
		pr_info("%pS\n", nb->notifier_call);

	mutex_unlock(&cpufreq_transition_notifier_list.mutex);
}

/**
 * cpufreq_enable_fast_switch - Enable fast frequency switching for policy.
 * @policy: cpufreq policy to enable fast frequency switching for.
 *
 * Try to enable fast frequency switching for @policy.
 *
 * The attempt will fail if there is at least one transition notifier registered
 * at this point, as fast frequency switching is quite fundamentally at odds
 * with transition notifiers.  Thus if successful, it will make registration of
 * transition notifiers fail going forward.
 */
void cpufreq_enable_fast_switch(struct cpufreq_policy *policy)
{
	lockdep_assert_held(&policy->rwsem);

	if (!policy->fast_switch_possible)
		return;

	mutex_lock(&cpufreq_fast_switch_lock);
	if (cpufreq_fast_switch_count >= 0) {
		cpufreq_fast_switch_count++;
		policy->fast_switch_enabled = true;
	} else {
		pr_warn("CPU%u: Fast frequency switching not enabled\n",
			policy->cpu);
		cpufreq_list_transition_notifiers();
	}
	mutex_unlock(&cpufreq_fast_switch_lock);
}
EXPORT_SYMBOL_GPL(cpufreq_enable_fast_switch);

/**
 * cpufreq_disable_fast_switch - Disable fast frequency switching for policy.
 * @policy: cpufreq policy to disable fast frequency switching for.
 */
void cpufreq_disable_fast_switch(struct cpufreq_policy *policy)
{
	mutex_lock(&cpufreq_fast_switch_lock);
	if (policy->fast_switch_enabled) {
		policy->fast_switch_enabled = false;
		if (!WARN_ON(cpufreq_fast_switch_count <= 0))
			cpufreq_fast_switch_count--;
	}
	mutex_unlock(&cpufreq_fast_switch_lock);
}
EXPORT_SYMBOL_GPL(cpufreq_disable_fast_switch);

/**
 * cpufreq_driver_resolve_freq - Map a target frequency to a driver-supported
 * one.
 * @policy: associated policy to interrogate
 * @target_freq: target frequency to resolve.
 *
 * The target to driver frequency mapping is cached in the policy.
 *
 * Return: Lowest driver-supported frequency greater than or equal to the
 * given target_freq, subject to policy (min/max) and driver limitations.
 */
unsigned int cpufreq_driver_resolve_freq(struct cpufreq_policy *policy,
					 unsigned int target_freq)
{
	target_freq = clamp_val(target_freq, policy->min, policy->max);
	policy->cached_target_freq = target_freq;

	if (cpufreq_driver->target_index) {
		unsigned int idx;

		idx = cpufreq_frequency_table_target(policy, target_freq,
						     CPUFREQ_RELATION_L);
		policy->cached_resolved_idx = idx;
		return policy->freq_table[idx].frequency;
	}

	if (cpufreq_driver->resolve_freq)
		return cpufreq_driver->resolve_freq(policy, target_freq);

	return target_freq;
}
EXPORT_SYMBOL_GPL(cpufreq_driver_resolve_freq);

unsigned int cpufreq_policy_transition_delay_us(struct cpufreq_policy *policy)
{
	unsigned int latency;

	if (policy->transition_delay_us)
		return policy->transition_delay_us;

	latency = policy->cpuinfo.transition_latency / NSEC_PER_USEC;
	if (latency) {
		/*
		 * For platforms that can change the frequency very fast (< 10
		 * us), the above formula gives a decent transition delay. But
		 * for platforms where transition_latency is in milliseconds, it
		 * ends up giving unrealistic values.
		 *
		 * Cap the default transition delay to 10 ms, which seems to be
		 * a reasonable amount of time after which we should reevaluate
		 * the frequency.
		 */
		return min(latency * LATENCY_MULTIPLIER, (unsigned int)10000);
	}

	return LATENCY_MULTIPLIER;
}
EXPORT_SYMBOL_GPL(cpufreq_policy_transition_delay_us);

/*********************************************************************
 *                          SYSFS INTERFACE                          *
 *********************************************************************/
static ssize_t show_boost(struct kobject *kobj,
			  struct kobj_attribute *attr, char *buf)
{
	return sprintf(buf, "%d\n", cpufreq_driver->boost_enabled);
}

static ssize_t store_boost(struct kobject *kobj, struct kobj_attribute *attr,
			   const char *buf, size_t count)
{
	int ret, enable;

	ret = sscanf(buf, "%d", &enable);
	if (ret != 1 || enable < 0 || enable > 1)
		return -EINVAL;

	if (cpufreq_boost_trigger_state(enable)) {
		pr_err("%s: Cannot %s BOOST!\n",
		       __func__, enable ? "enable" : "disable");
		return -EINVAL;
	}

	pr_debug("%s: cpufreq BOOST %s\n",
		 __func__, enable ? "enabled" : "disabled");

	return count;
}
define_one_global_rw(boost);

static struct cpufreq_governor *find_governor(const char *str_governor)
{
	struct cpufreq_governor *t;

	for_each_governor(t)
		if (!strncasecmp(str_governor, t->name, CPUFREQ_NAME_LEN))
			return t;

	return NULL;
}

static struct cpufreq_governor *get_governor(const char *str_governor)
{
	struct cpufreq_governor *t;

	mutex_lock(&cpufreq_governor_mutex);
	t = find_governor(str_governor);
	if (!t)
		goto unlock;

	if (!try_module_get(t->owner))
		t = NULL;

unlock:
	mutex_unlock(&cpufreq_governor_mutex);

	return t;
}

static unsigned int cpufreq_parse_policy(char *str_governor)
{
	if (!strncasecmp(str_governor, "performance", CPUFREQ_NAME_LEN))
		return CPUFREQ_POLICY_PERFORMANCE;

	if (!strncasecmp(str_governor, "powersave", CPUFREQ_NAME_LEN))
		return CPUFREQ_POLICY_POWERSAVE;

	return CPUFREQ_POLICY_UNKNOWN;
}

/**
 * cpufreq_parse_governor - parse a governor string only for has_target()
 * @str_governor: Governor name.
 */
static struct cpufreq_governor *cpufreq_parse_governor(char *str_governor)
{
	struct cpufreq_governor *t;

	t = get_governor(str_governor);
	if (t)
		return t;

	if (request_module("cpufreq_%s", str_governor))
		return NULL;

	return get_governor(str_governor);
}

/*
 * cpufreq_per_cpu_attr_read() / show_##file_name() -
 * print out cpufreq information
 *
 * Write out information from cpufreq_driver->policy[cpu]; object must be
 * "unsigned int".
 */

#define show_one(file_name, object)			\
static ssize_t show_##file_name				\
(struct cpufreq_policy *policy, char *buf)		\
{							\
	return sprintf(buf, "%u\n", policy->object);	\
}

show_one(cpuinfo_min_freq, cpuinfo.min_freq);
show_one(cpuinfo_max_freq, cpuinfo.max_freq);
show_one(cpuinfo_transition_latency, cpuinfo.transition_latency);
show_one(scaling_min_freq, min);
show_one(scaling_max_freq, max);

__weak unsigned int arch_freq_get_on_cpu(int cpu)
{
	return 0;
}

static ssize_t show_scaling_cur_freq(struct cpufreq_policy *policy, char *buf)
{
	ssize_t ret;
	unsigned int freq;

	freq = arch_freq_get_on_cpu(policy->cpu);
	if (freq)
		ret = sprintf(buf, "%u\n", freq);
	else if (cpufreq_driver->setpolicy && cpufreq_driver->get)
		ret = sprintf(buf, "%u\n", cpufreq_driver->get(policy->cpu));
	else
		ret = sprintf(buf, "%u\n", policy->cur);
	return ret;
}

/*
 * cpufreq_per_cpu_attr_write() / store_##file_name() - sysfs write access
 */
#define store_one(file_name, object)			\
static ssize_t store_##file_name					\
(struct cpufreq_policy *policy, const char *buf, size_t count)		\
{									\
	unsigned long val;						\
	int ret;							\
									\
	ret = sscanf(buf, "%lu", &val);					\
	if (ret != 1)							\
		return -EINVAL;						\
									\
	ret = freq_qos_update_request(policy->object##_freq_req, val);\
	return ret >= 0 ? count : ret;					\
}

store_one(scaling_min_freq, min);
store_one(scaling_max_freq, max);

/*
 * show_cpuinfo_cur_freq - current CPU frequency as detected by hardware
 */
static ssize_t show_cpuinfo_cur_freq(struct cpufreq_policy *policy,
					char *buf)
{
	unsigned int cur_freq = __cpufreq_get(policy);

	if (cur_freq)
		return sprintf(buf, "%u\n", cur_freq);

	return sprintf(buf, "<unknown>\n");
}

/*
 * show_scaling_governor - show the current policy for the specified CPU
 */
static ssize_t show_scaling_governor(struct cpufreq_policy *policy, char *buf)
{
	if (policy->policy == CPUFREQ_POLICY_POWERSAVE)
		return sprintf(buf, "powersave\n");
	else if (policy->policy == CPUFREQ_POLICY_PERFORMANCE)
		return sprintf(buf, "performance\n");
	else if (policy->governor)
		return scnprintf(buf, CPUFREQ_NAME_PLEN, "%s\n",
				policy->governor->name);
	return -EINVAL;
}

/*
 * store_scaling_governor - store policy for the specified CPU
 */
static ssize_t store_scaling_governor(struct cpufreq_policy *policy,
					const char *buf, size_t count)
{
	char str_governor[16];
	int ret;

	ret = sscanf(buf, "%15s", str_governor);
	if (ret != 1)
		return -EINVAL;

	if (cpufreq_driver->setpolicy) {
		unsigned int new_pol;

		new_pol = cpufreq_parse_policy(str_governor);
		if (!new_pol)
			return -EINVAL;

		ret = cpufreq_set_policy(policy, NULL, new_pol);
	} else {
		struct cpufreq_governor *new_gov;

		new_gov = cpufreq_parse_governor(str_governor);
		if (!new_gov)
			return -EINVAL;

		ret = cpufreq_set_policy(policy, new_gov,
					 CPUFREQ_POLICY_UNKNOWN);

		module_put(new_gov->owner);
	}

	return ret ? ret : count;
}

/*
 * show_scaling_driver - show the cpufreq driver currently loaded
 */
static ssize_t show_scaling_driver(struct cpufreq_policy *policy, char *buf)
{
	return scnprintf(buf, CPUFREQ_NAME_PLEN, "%s\n", cpufreq_driver->name);
}

/*
 * show_scaling_available_governors - show the available CPUfreq governors
 */
static ssize_t show_scaling_available_governors(struct cpufreq_policy *policy,
						char *buf)
{
	ssize_t i = 0;
	struct cpufreq_governor *t;

	if (!has_target()) {
		i += sprintf(buf, "performance powersave");
		goto out;
	}

	mutex_lock(&cpufreq_governor_mutex);
	for_each_governor(t) {
		if (i >= (ssize_t) ((PAGE_SIZE / sizeof(char))
		    - (CPUFREQ_NAME_LEN + 2)))
			break;
		i += scnprintf(&buf[i], CPUFREQ_NAME_PLEN, "%s ", t->name);
	}
	mutex_unlock(&cpufreq_governor_mutex);
out:
	i += sprintf(&buf[i], "\n");
	return i;
}

ssize_t cpufreq_show_cpus(const struct cpumask *mask, char *buf)
{
	ssize_t i = 0;
	unsigned int cpu;

	for_each_cpu(cpu, mask) {
		if (i)
			i += scnprintf(&buf[i], (PAGE_SIZE - i - 2), " ");
		i += scnprintf(&buf[i], (PAGE_SIZE - i - 2), "%u", cpu);
		if (i >= (PAGE_SIZE - 5))
			break;
	}
	i += sprintf(&buf[i], "\n");
	return i;
}
EXPORT_SYMBOL_GPL(cpufreq_show_cpus);

/*
 * show_related_cpus - show the CPUs affected by each transition even if
 * hw coordination is in use
 */
static ssize_t show_related_cpus(struct cpufreq_policy *policy, char *buf)
{
	return cpufreq_show_cpus(policy->related_cpus, buf);
}

/*
 * show_affected_cpus - show the CPUs affected by each transition
 */
static ssize_t show_affected_cpus(struct cpufreq_policy *policy, char *buf)
{
	return cpufreq_show_cpus(policy->cpus, buf);
}

static ssize_t store_scaling_setspeed(struct cpufreq_policy *policy,
					const char *buf, size_t count)
{
	unsigned int freq = 0;
	unsigned int ret;

	if (!policy->governor || !policy->governor->store_setspeed)
		return -EINVAL;

	ret = sscanf(buf, "%u", &freq);
	if (ret != 1)
		return -EINVAL;

	policy->governor->store_setspeed(policy, freq);

	return count;
}

static ssize_t show_scaling_setspeed(struct cpufreq_policy *policy, char *buf)
{
	if (!policy->governor || !policy->governor->show_setspeed)
		return sprintf(buf, "<unsupported>\n");

	return policy->governor->show_setspeed(policy, buf);
}

/*
 * show_bios_limit - show the current cpufreq HW/BIOS limitation
 */
static ssize_t show_bios_limit(struct cpufreq_policy *policy, char *buf)
{
	unsigned int limit;
	int ret;
	ret = cpufreq_driver->bios_limit(policy->cpu, &limit);
	if (!ret)
		return sprintf(buf, "%u\n", limit);
	return sprintf(buf, "%u\n", policy->cpuinfo.max_freq);
}

cpufreq_freq_attr_ro_perm(cpuinfo_cur_freq, 0400);
cpufreq_freq_attr_ro(cpuinfo_min_freq);
cpufreq_freq_attr_ro(cpuinfo_max_freq);
cpufreq_freq_attr_ro(cpuinfo_transition_latency);
cpufreq_freq_attr_ro(scaling_available_governors);
cpufreq_freq_attr_ro(scaling_driver);
cpufreq_freq_attr_ro(scaling_cur_freq);
cpufreq_freq_attr_ro(bios_limit);
cpufreq_freq_attr_ro(related_cpus);
cpufreq_freq_attr_ro(affected_cpus);
cpufreq_freq_attr_rw(scaling_min_freq);
cpufreq_freq_attr_rw(scaling_max_freq);
cpufreq_freq_attr_rw(scaling_governor);
cpufreq_freq_attr_rw(scaling_setspeed);

static struct attribute *default_attrs[] = {
	&cpuinfo_min_freq.attr,
	&cpuinfo_max_freq.attr,
	&cpuinfo_transition_latency.attr,
	&scaling_min_freq.attr,
	&scaling_max_freq.attr,
	&affected_cpus.attr,
	&related_cpus.attr,
	&scaling_governor.attr,
	&scaling_driver.attr,
	&scaling_available_governors.attr,
	&scaling_setspeed.attr,
	NULL
};

#define to_policy(k) container_of(k, struct cpufreq_policy, kobj)
#define to_attr(a) container_of(a, struct freq_attr, attr)

static ssize_t show(struct kobject *kobj, struct attribute *attr, char *buf)
{
	struct cpufreq_policy *policy = to_policy(kobj);
	struct freq_attr *fattr = to_attr(attr);
	ssize_t ret;

	if (!fattr->show)
		return -EIO;

	down_read(&policy->rwsem);
	ret = fattr->show(policy, buf);
	up_read(&policy->rwsem);

	return ret;
}

static ssize_t store(struct kobject *kobj, struct attribute *attr,
		     const char *buf, size_t count)
{
	struct cpufreq_policy *policy = to_policy(kobj);
	struct freq_attr *fattr = to_attr(attr);
	ssize_t ret = -EINVAL;

	if (!fattr->store)
		return -EIO;

	/*
	 * cpus_read_trylock() is used here to work around a circular lock
	 * dependency problem with respect to the cpufreq_register_driver().
	 */
	if (!cpus_read_trylock())
		return -EBUSY;

	if (cpu_online(policy->cpu)) {
		down_write(&policy->rwsem);
		ret = fattr->store(policy, buf, count);
		up_write(&policy->rwsem);
	}

	cpus_read_unlock();

	return ret;
}

static void cpufreq_sysfs_release(struct kobject *kobj)
{
	struct cpufreq_policy *policy = to_policy(kobj);
	pr_debug("last reference is dropped\n");
	complete(&policy->kobj_unregister);
}

static const struct sysfs_ops sysfs_ops = {
	.show	= show,
	.store	= store,
};

static struct kobj_type ktype_cpufreq = {
	.sysfs_ops	= &sysfs_ops,
	.default_attrs	= default_attrs,
	.release	= cpufreq_sysfs_release,
};

static void add_cpu_dev_symlink(struct cpufreq_policy *policy, unsigned int cpu)
{
	struct device *dev = get_cpu_device(cpu);

	if (unlikely(!dev))
		return;

	if (cpumask_test_and_set_cpu(cpu, policy->real_cpus))
		return;

	dev_dbg(dev, "%s: Adding symlink\n", __func__);
	if (sysfs_create_link(&dev->kobj, &policy->kobj, "cpufreq"))
		dev_err(dev, "cpufreq symlink creation failed\n");
}

static void remove_cpu_dev_symlink(struct cpufreq_policy *policy,
				   struct device *dev)
{
	dev_dbg(dev, "%s: Removing symlink\n", __func__);
	sysfs_remove_link(&dev->kobj, "cpufreq");
}

static int cpufreq_add_dev_interface(struct cpufreq_policy *policy)
{
	struct freq_attr **drv_attr;
	int ret = 0;

	/* set up files for this cpu device */
	drv_attr = cpufreq_driver->attr;
	while (drv_attr && *drv_attr) {
		ret = sysfs_create_file(&policy->kobj, &((*drv_attr)->attr));
		if (ret)
			return ret;
		drv_attr++;
	}
	if (cpufreq_driver->get) {
		ret = sysfs_create_file(&policy->kobj, &cpuinfo_cur_freq.attr);
		if (ret)
			return ret;
	}

	ret = sysfs_create_file(&policy->kobj, &scaling_cur_freq.attr);
	if (ret)
		return ret;

	if (cpufreq_driver->bios_limit) {
		ret = sysfs_create_file(&policy->kobj, &bios_limit.attr);
		if (ret)
			return ret;
	}

	return 0;
}

static int cpufreq_init_policy(struct cpufreq_policy *policy)
{
	struct cpufreq_governor *gov = NULL;
	unsigned int pol = CPUFREQ_POLICY_UNKNOWN;
	int ret;

	if (has_target()) {
		/* Update policy governor to the one used before hotplug. */
		gov = get_governor(policy->last_governor);
		if (gov) {
			pr_debug("Restoring governor %s for cpu %d\n",
				 gov->name, policy->cpu);
		} else {
			gov = get_governor(default_governor);
		}

		if (!gov) {
			gov = cpufreq_default_governor();
			__module_get(gov->owner);
		}

	} else {

		/* Use the default policy if there is no last_policy. */
		if (policy->last_policy) {
			pol = policy->last_policy;
		} else {
			pol = cpufreq_parse_policy(default_governor);
			/*
			 * In case the default governor is neither "performance"
			 * nor "powersave", fall back to the initial policy
			 * value set by the driver.
			 */
			if (pol == CPUFREQ_POLICY_UNKNOWN)
				pol = policy->policy;
		}
		if (pol != CPUFREQ_POLICY_PERFORMANCE &&
		    pol != CPUFREQ_POLICY_POWERSAVE)
			return -ENODATA;
	}

	ret = cpufreq_set_policy(policy, gov, pol);
	if (gov)
		module_put(gov->owner);

	return ret;
}

static int cpufreq_add_policy_cpu(struct cpufreq_policy *policy, unsigned int cpu)
{
	int ret = 0;

	/* Has this CPU been taken care of already? */
	if (cpumask_test_cpu(cpu, policy->cpus))
		return 0;

	down_write(&policy->rwsem);
	if (has_target())
		cpufreq_stop_governor(policy);

	cpumask_set_cpu(cpu, policy->cpus);

	if (has_target()) {
		ret = cpufreq_start_governor(policy);
		if (ret)
			pr_err("%s: Failed to start governor\n", __func__);
	}
	up_write(&policy->rwsem);
	return ret;
}

void refresh_frequency_limits(struct cpufreq_policy *policy)
{
	if (!policy_is_inactive(policy)) {
		pr_debug("updating policy for CPU %u\n", policy->cpu);

		cpufreq_set_policy(policy, policy->governor, policy->policy);
	}
}
EXPORT_SYMBOL(refresh_frequency_limits);

static void handle_update(struct work_struct *work)
{
	struct cpufreq_policy *policy =
		container_of(work, struct cpufreq_policy, update);

	pr_debug("handle_update for cpu %u called\n", policy->cpu);
	down_write(&policy->rwsem);
	refresh_frequency_limits(policy);
	up_write(&policy->rwsem);
}

static int cpufreq_notifier_min(struct notifier_block *nb, unsigned long freq,
				void *data)
{
	struct cpufreq_policy *policy = container_of(nb, struct cpufreq_policy, nb_min);

	schedule_work(&policy->update);
	return 0;
}

static int cpufreq_notifier_max(struct notifier_block *nb, unsigned long freq,
				void *data)
{
	struct cpufreq_policy *policy = container_of(nb, struct cpufreq_policy, nb_max);

	schedule_work(&policy->update);
	return 0;
}

static void cpufreq_policy_put_kobj(struct cpufreq_policy *policy)
{
	struct kobject *kobj;
	struct completion *cmp;

	down_write(&policy->rwsem);
	cpufreq_stats_free_table(policy);
	kobj = &policy->kobj;
	cmp = &policy->kobj_unregister;
	up_write(&policy->rwsem);
	kobject_put(kobj);

	/*
	 * We need to make sure that the underlying kobj is
	 * actually not referenced anymore by anybody before we
	 * proceed with unloading.
	 */
	pr_debug("waiting for dropping of refcount\n");
	wait_for_completion(cmp);
	pr_debug("wait complete\n");
}

static struct cpufreq_policy *cpufreq_policy_alloc(unsigned int cpu)
{
	struct cpufreq_policy *policy;
	struct device *dev = get_cpu_device(cpu);
	int ret;

	if (!dev)
		return NULL;

	policy = kzalloc(sizeof(*policy), GFP_KERNEL);
	if (!policy)
		return NULL;

	if (!alloc_cpumask_var(&policy->cpus, GFP_KERNEL))
		goto err_free_policy;

	if (!zalloc_cpumask_var(&policy->related_cpus, GFP_KERNEL))
		goto err_free_cpumask;

	if (!zalloc_cpumask_var(&policy->real_cpus, GFP_KERNEL))
		goto err_free_rcpumask;

	ret = kobject_init_and_add(&policy->kobj, &ktype_cpufreq,
				   cpufreq_global_kobject, "policy%u", cpu);
	if (ret) {
		dev_err(dev, "%s: failed to init policy->kobj: %d\n", __func__, ret);
		/*
		 * The entire policy object will be freed below, but the extra
		 * memory allocated for the kobject name needs to be freed by
		 * releasing the kobject.
		 */
		kobject_put(&policy->kobj);
		goto err_free_real_cpus;
	}

	freq_constraints_init(&policy->constraints);

	policy->nb_min.notifier_call = cpufreq_notifier_min;
	policy->nb_max.notifier_call = cpufreq_notifier_max;

	ret = freq_qos_add_notifier(&policy->constraints, FREQ_QOS_MIN,
				    &policy->nb_min);
	if (ret) {
		dev_err(dev, "Failed to register MIN QoS notifier: %d (%*pbl)\n",
			ret, cpumask_pr_args(policy->cpus));
		goto err_kobj_remove;
	}

	ret = freq_qos_add_notifier(&policy->constraints, FREQ_QOS_MAX,
				    &policy->nb_max);
	if (ret) {
		dev_err(dev, "Failed to register MAX QoS notifier: %d (%*pbl)\n",
			ret, cpumask_pr_args(policy->cpus));
		goto err_min_qos_notifier;
	}

	INIT_LIST_HEAD(&policy->policy_list);
	init_rwsem(&policy->rwsem);
	spin_lock_init(&policy->transition_lock);
	init_waitqueue_head(&policy->transition_wait);
	init_completion(&policy->kobj_unregister);
	INIT_WORK(&policy->update, handle_update);

	policy->cpu = cpu;
	return policy;

err_min_qos_notifier:
	freq_qos_remove_notifier(&policy->constraints, FREQ_QOS_MIN,
				 &policy->nb_min);
err_kobj_remove:
	cpufreq_policy_put_kobj(policy);
err_free_real_cpus:
	free_cpumask_var(policy->real_cpus);
err_free_rcpumask:
	free_cpumask_var(policy->related_cpus);
err_free_cpumask:
	free_cpumask_var(policy->cpus);
err_free_policy:
	kfree(policy);

	return NULL;
}

static void cpufreq_policy_free(struct cpufreq_policy *policy)
{
	unsigned long flags;
	int cpu;

	/* Remove policy from list */
	write_lock_irqsave(&cpufreq_driver_lock, flags);
	list_del(&policy->policy_list);

	for_each_cpu(cpu, policy->related_cpus)
		per_cpu(cpufreq_cpu_data, cpu) = NULL;
	write_unlock_irqrestore(&cpufreq_driver_lock, flags);

	freq_qos_remove_notifier(&policy->constraints, FREQ_QOS_MAX,
				 &policy->nb_max);
	freq_qos_remove_notifier(&policy->constraints, FREQ_QOS_MIN,
				 &policy->nb_min);

	/* Cancel any pending policy->update work before freeing the policy. */
	cancel_work_sync(&policy->update);

	if (policy->max_freq_req) {
		/*
		 * CPUFREQ_CREATE_POLICY notification is sent only after
		 * successfully adding max_freq_req request.
		 */
		blocking_notifier_call_chain(&cpufreq_policy_notifier_list,
					     CPUFREQ_REMOVE_POLICY, policy);
		freq_qos_remove_request(policy->max_freq_req);
	}

	freq_qos_remove_request(policy->min_freq_req);
	kfree(policy->min_freq_req);

	cpufreq_policy_put_kobj(policy);
	free_cpumask_var(policy->real_cpus);
	free_cpumask_var(policy->related_cpus);
	free_cpumask_var(policy->cpus);
	kfree(policy);
}

static int cpufreq_online(unsigned int cpu)
{
	struct cpufreq_policy *policy;
	bool new_policy;
	unsigned long flags;
	unsigned int j;
	int ret;

	pr_debug("%s: bringing CPU%u online\n", __func__, cpu);

	/* Check if this CPU already has a policy to manage it */
	policy = per_cpu(cpufreq_cpu_data, cpu);
	if (policy) {
		WARN_ON(!cpumask_test_cpu(cpu, policy->related_cpus));
		if (!policy_is_inactive(policy))
			return cpufreq_add_policy_cpu(policy, cpu);

		/* This is the only online CPU for the policy.  Start over. */
		new_policy = false;
		down_write(&policy->rwsem);
		policy->cpu = cpu;
		policy->governor = NULL;
		up_write(&policy->rwsem);
	} else {
		new_policy = true;
		policy = cpufreq_policy_alloc(cpu);
		if (!policy)
			return -ENOMEM;
	}

	if (!new_policy && cpufreq_driver->online) {
		ret = cpufreq_driver->online(policy);
		if (ret) {
			pr_debug("%s: %d: initialization failed\n", __func__,
				 __LINE__);
			goto out_exit_policy;
		}

		/* Recover policy->cpus using related_cpus */
		cpumask_copy(policy->cpus, policy->related_cpus);
	} else {
		cpumask_copy(policy->cpus, cpumask_of(cpu));

		/*
		 * Call driver. From then on the cpufreq must be able
		 * to accept all calls to ->verify and ->setpolicy for this CPU.
		 */
		ret = cpufreq_driver->init(policy);
		if (ret) {
			pr_debug("%s: %d: initialization failed\n", __func__,
				 __LINE__);
			goto out_free_policy;
		}

		ret = cpufreq_table_validate_and_sort(policy);
		if (ret)
			goto out_exit_policy;

		/* related_cpus should at least include policy->cpus. */
		cpumask_copy(policy->related_cpus, policy->cpus);
	}

	down_write(&policy->rwsem);
	/*
	 * affected cpus must always be the one, which are online. We aren't
	 * managing offline cpus here.
	 */
	cpumask_and(policy->cpus, policy->cpus, cpu_online_mask);

	if (new_policy) {
		for_each_cpu(j, policy->related_cpus) {
			per_cpu(cpufreq_cpu_data, j) = policy;
			add_cpu_dev_symlink(policy, j);
		}

		policy->min_freq_req = kzalloc(2 * sizeof(*policy->min_freq_req),
					       GFP_KERNEL);
		if (!policy->min_freq_req)
			goto out_destroy_policy;

		ret = freq_qos_add_request(&policy->constraints,
					   policy->min_freq_req, FREQ_QOS_MIN,
					   policy->min);
		if (ret < 0) {
			/*
			 * So we don't call freq_qos_remove_request() for an
			 * uninitialized request.
			 */
			kfree(policy->min_freq_req);
			policy->min_freq_req = NULL;
			goto out_destroy_policy;
		}

		/*
		 * This must be initialized right here to avoid calling
		 * freq_qos_remove_request() on uninitialized request in case
		 * of errors.
		 */
		policy->max_freq_req = policy->min_freq_req + 1;

		ret = freq_qos_add_request(&policy->constraints,
					   policy->max_freq_req, FREQ_QOS_MAX,
					   policy->max);
		if (ret < 0) {
			policy->max_freq_req = NULL;
			goto out_destroy_policy;
		}

		blocking_notifier_call_chain(&cpufreq_policy_notifier_list,
				CPUFREQ_CREATE_POLICY, policy);
	}

	if (cpufreq_driver->get && has_target()) {
		policy->cur = cpufreq_driver->get(policy->cpu);
		if (!policy->cur) {
			pr_err("%s: ->get() failed\n", __func__);
			goto out_destroy_policy;
		}
	}

	/*
	 * Sometimes boot loaders set CPU frequency to a value outside of
	 * frequency table present with cpufreq core. In such cases CPU might be
	 * unstable if it has to run on that frequency for long duration of time
	 * and so its better to set it to a frequency which is specified in
	 * freq-table. This also makes cpufreq stats inconsistent as
	 * cpufreq-stats would fail to register because current frequency of CPU
	 * isn't found in freq-table.
	 *
	 * Because we don't want this change to effect boot process badly, we go
	 * for the next freq which is >= policy->cur ('cur' must be set by now,
	 * otherwise we will end up setting freq to lowest of the table as 'cur'
	 * is initialized to zero).
	 *
	 * We are passing target-freq as "policy->cur - 1" otherwise
	 * __cpufreq_driver_target() would simply fail, as policy->cur will be
	 * equal to target-freq.
	 */
	if ((cpufreq_driver->flags & CPUFREQ_NEED_INITIAL_FREQ_CHECK)
	    && has_target()) {
		/* Are we running at unknown frequency ? */
		ret = cpufreq_frequency_table_get_index(policy, policy->cur);
		if (ret == -EINVAL) {
			/* Warn user and fix it */
			pr_warn("%s: CPU%d: Running at unlisted freq: %u KHz\n",
				__func__, policy->cpu, policy->cur);
			ret = __cpufreq_driver_target(policy, policy->cur - 1,
				CPUFREQ_RELATION_L);

			/*
			 * Reaching here after boot in a few seconds may not
			 * mean that system will remain stable at "unknown"
			 * frequency for longer duration. Hence, a BUG_ON().
			 */
			BUG_ON(ret);
			pr_warn("%s: CPU%d: Unlisted initial frequency changed to: %u KHz\n",
				__func__, policy->cpu, policy->cur);
		}
	}

	if (new_policy) {
		ret = cpufreq_add_dev_interface(policy);
		if (ret)
			goto out_destroy_policy;

		cpufreq_stats_create_table(policy);
		cpufreq_times_create_policy(policy);

		write_lock_irqsave(&cpufreq_driver_lock, flags);
		list_add(&policy->policy_list, &cpufreq_policy_list);
		write_unlock_irqrestore(&cpufreq_driver_lock, flags);
	}

	ret = cpufreq_init_policy(policy);
	if (ret) {
		pr_err("%s: Failed to initialize policy for cpu: %d (%d)\n",
		       __func__, cpu, ret);
		goto out_destroy_policy;
	}

	up_write(&policy->rwsem);

	kobject_uevent(&policy->kobj, KOBJ_ADD);

	/* Callback for handling stuff after policy is ready */
	if (cpufreq_driver->ready)
		cpufreq_driver->ready(policy);

	if (cpufreq_thermal_control_enabled(cpufreq_driver))
		policy->cdev = of_cpufreq_cooling_register(policy);

	pr_debug("initialization complete\n");

	return 0;

out_destroy_policy:
	for_each_cpu(j, policy->real_cpus)
		remove_cpu_dev_symlink(policy, get_cpu_device(j));

	up_write(&policy->rwsem);

out_exit_policy:
	if (cpufreq_driver->exit)
		cpufreq_driver->exit(policy);

out_free_policy:
	cpufreq_policy_free(policy);
	return ret;
}

/**
 * cpufreq_add_dev - the cpufreq interface for a CPU device.
 * @dev: CPU device.
 * @sif: Subsystem interface structure pointer (not used)
 */
static int cpufreq_add_dev(struct device *dev, struct subsys_interface *sif)
{
	struct cpufreq_policy *policy;
	unsigned cpu = dev->id;
	int ret;

	dev_dbg(dev, "%s: adding CPU%u\n", __func__, cpu);

	if (cpu_online(cpu)) {
		ret = cpufreq_online(cpu);
		if (ret)
			return ret;
	}

	/* Create sysfs link on CPU registration */
	policy = per_cpu(cpufreq_cpu_data, cpu);
	if (policy)
		add_cpu_dev_symlink(policy, cpu);

	return 0;
}

static int cpufreq_offline(unsigned int cpu)
{
	struct cpufreq_policy *policy;
	int ret;

	pr_debug("%s: unregistering CPU %u\n", __func__, cpu);

	policy = cpufreq_cpu_get_raw(cpu);
	if (!policy) {
		pr_debug("%s: No cpu_data found\n", __func__);
		return 0;
	}

	down_write(&policy->rwsem);
	if (has_target())
		cpufreq_stop_governor(policy);

	cpumask_clear_cpu(cpu, policy->cpus);

	if (policy_is_inactive(policy)) {
		if (has_target())
			strncpy(policy->last_governor, policy->governor->name,
				CPUFREQ_NAME_LEN);
		else
			policy->last_policy = policy->policy;
	} else if (cpu == policy->cpu) {
		/* Nominate new CPU */
		policy->cpu = cpumask_any(policy->cpus);
	}

	/* Start governor again for active policy */
	if (!policy_is_inactive(policy)) {
		if (has_target()) {
			ret = cpufreq_start_governor(policy);
			if (ret)
				pr_err("%s: Failed to start governor\n", __func__);
		}

		goto unlock;
	}

	if (cpufreq_thermal_control_enabled(cpufreq_driver)) {
		cpufreq_cooling_unregister(policy->cdev);
		policy->cdev = NULL;
	}

	if (cpufreq_driver->stop_cpu)
		cpufreq_driver->stop_cpu(policy);

	if (has_target())
		cpufreq_exit_governor(policy);

	/*
	 * Perform the ->offline() during light-weight tear-down, as
	 * that allows fast recovery when the CPU comes back.
	 */
	if (cpufreq_driver->offline) {
		cpufreq_driver->offline(policy);
	} else if (cpufreq_driver->exit) {
		cpufreq_driver->exit(policy);
		policy->freq_table = NULL;
	}

unlock:
	up_write(&policy->rwsem);
	return 0;
}

/*
 * cpufreq_remove_dev - remove a CPU device
 *
 * Removes the cpufreq interface for a CPU device.
 */
static void cpufreq_remove_dev(struct device *dev, struct subsys_interface *sif)
{
	unsigned int cpu = dev->id;
	struct cpufreq_policy *policy = per_cpu(cpufreq_cpu_data, cpu);

	if (!policy)
		return;

	if (cpu_online(cpu))
		cpufreq_offline(cpu);

	cpumask_clear_cpu(cpu, policy->real_cpus);
	remove_cpu_dev_symlink(policy, dev);

	if (cpumask_empty(policy->real_cpus)) {
		/* We did light-weight exit earlier, do full tear down now */
		if (cpufreq_driver->offline)
			cpufreq_driver->exit(policy);

		cpufreq_policy_free(policy);
	}
}

/**
 *	cpufreq_out_of_sync - If actual and saved CPU frequency differs, we're
 *	in deep trouble.
 *	@policy: policy managing CPUs
 *	@new_freq: CPU frequency the CPU actually runs at
 *
 *	We adjust to current frequency first, and need to clean up later.
 *	So either call to cpufreq_update_policy() or schedule handle_update()).
 */
static void cpufreq_out_of_sync(struct cpufreq_policy *policy,
				unsigned int new_freq)
{
	struct cpufreq_freqs freqs;

	pr_debug("Warning: CPU frequency out of sync: cpufreq and timing core thinks of %u, is %u kHz\n",
		 policy->cur, new_freq);

	freqs.old = policy->cur;
	freqs.new = new_freq;

	cpufreq_freq_transition_begin(policy, &freqs);
	cpufreq_freq_transition_end(policy, &freqs, 0);
}

static unsigned int cpufreq_verify_current_freq(struct cpufreq_policy *policy, bool update)
{
	unsigned int new_freq;

	new_freq = cpufreq_driver->get(policy->cpu);
	if (!new_freq)
		return 0;

	/*
	 * If fast frequency switching is used with the given policy, the check
	 * against policy->cur is pointless, so skip it in that case.
	 */
	if (policy->fast_switch_enabled || !has_target())
		return new_freq;

	if (policy->cur != new_freq) {
		cpufreq_out_of_sync(policy, new_freq);
		if (update)
			schedule_work(&policy->update);
	}

	return new_freq;
}

/**
 * cpufreq_quick_get - get the CPU frequency (in kHz) from policy->cur
 * @cpu: CPU number
 *
 * This is the last known freq, without actually getting it from the driver.
 * Return value will be same as what is shown in scaling_cur_freq in sysfs.
 */
unsigned int cpufreq_quick_get(unsigned int cpu)
{
	struct cpufreq_policy *policy;
	unsigned int ret_freq = 0;
	unsigned long flags;

	read_lock_irqsave(&cpufreq_driver_lock, flags);

	if (cpufreq_driver && cpufreq_driver->setpolicy && cpufreq_driver->get) {
		ret_freq = cpufreq_driver->get(cpu);
		read_unlock_irqrestore(&cpufreq_driver_lock, flags);
		return ret_freq;
	}

	read_unlock_irqrestore(&cpufreq_driver_lock, flags);

	policy = cpufreq_cpu_get(cpu);
	if (policy) {
		ret_freq = policy->cur;
		cpufreq_cpu_put(policy);
	}

	return ret_freq;
}
EXPORT_SYMBOL(cpufreq_quick_get);

/**
 * cpufreq_quick_get_max - get the max reported CPU frequency for this CPU
 * @cpu: CPU number
 *
 * Just return the max possible frequency for a given CPU.
 */
unsigned int cpufreq_quick_get_max(unsigned int cpu)
{
	struct cpufreq_policy *policy = cpufreq_cpu_get(cpu);
	unsigned int ret_freq = 0;

	if (policy) {
		ret_freq = policy->max;
		cpufreq_cpu_put(policy);
	}

	return ret_freq;
}
EXPORT_SYMBOL(cpufreq_quick_get_max);

/**
 * cpufreq_get_hw_max_freq - get the max hardware frequency of the CPU
 * @cpu: CPU number
 *
 * The default return value is the max_freq field of cpuinfo.
 */
__weak unsigned int cpufreq_get_hw_max_freq(unsigned int cpu)
{
	struct cpufreq_policy *policy = cpufreq_cpu_get(cpu);
	unsigned int ret_freq = 0;

	if (policy) {
		ret_freq = policy->cpuinfo.max_freq;
		cpufreq_cpu_put(policy);
	}

	return ret_freq;
}
EXPORT_SYMBOL(cpufreq_get_hw_max_freq);

static unsigned int __cpufreq_get(struct cpufreq_policy *policy)
{
	if (unlikely(policy_is_inactive(policy)))
		return 0;

	return cpufreq_verify_current_freq(policy, true);
}

/**
 * cpufreq_get - get the current CPU frequency (in kHz)
 * @cpu: CPU number
 *
 * Get the CPU current (static) CPU frequency
 */
unsigned int cpufreq_get(unsigned int cpu)
{
	struct cpufreq_policy *policy = cpufreq_cpu_get(cpu);
	unsigned int ret_freq = 0;

	if (policy) {
		down_read(&policy->rwsem);
		if (cpufreq_driver->get)
			ret_freq = __cpufreq_get(policy);
		up_read(&policy->rwsem);

		cpufreq_cpu_put(policy);
	}

	return ret_freq;
}
EXPORT_SYMBOL(cpufreq_get);

static struct subsys_interface cpufreq_interface = {
	.name		= "cpufreq",
	.subsys		= &cpu_subsys,
	.add_dev	= cpufreq_add_dev,
	.remove_dev	= cpufreq_remove_dev,
};

/*
 * In case platform wants some specific frequency to be configured
 * during suspend..
 */
int cpufreq_generic_suspend(struct cpufreq_policy *policy)
{
	int ret;

	if (!policy->suspend_freq) {
		pr_debug("%s: suspend_freq not defined\n", __func__);
		return 0;
	}

	pr_debug("%s: Setting suspend-freq: %u\n", __func__,
			policy->suspend_freq);

	ret = __cpufreq_driver_target(policy, policy->suspend_freq,
			CPUFREQ_RELATION_H);
	if (ret)
		pr_err("%s: unable to set suspend-freq: %u. err: %d\n",
				__func__, policy->suspend_freq, ret);

	return ret;
}
EXPORT_SYMBOL(cpufreq_generic_suspend);

/**
 * cpufreq_suspend() - Suspend CPUFreq governors
 *
 * Called during system wide Suspend/Hibernate cycles for suspending governors
 * as some platforms can't change frequency after this point in suspend cycle.
 * Because some of the devices (like: i2c, regulators, etc) they use for
 * changing frequency are suspended quickly after this point.
 */
void cpufreq_suspend(void)
{
	struct cpufreq_policy *policy;

	if (!cpufreq_driver)
		return;

	if (!has_target() && !cpufreq_driver->suspend)
		goto suspend;

	pr_debug("%s: Suspending Governors\n", __func__);

	for_each_active_policy(policy) {
		if (has_target()) {
			down_write(&policy->rwsem);
			cpufreq_stop_governor(policy);
			up_write(&policy->rwsem);
		}

		if (cpufreq_driver->suspend && cpufreq_driver->suspend(policy))
			pr_err("%s: Failed to suspend driver: %s\n", __func__,
				cpufreq_driver->name);
	}

suspend:
	cpufreq_suspended = true;
}

/**
 * cpufreq_resume() - Resume CPUFreq governors
 *
 * Called during system wide Suspend/Hibernate cycle for resuming governors that
 * are suspended with cpufreq_suspend().
 */
void cpufreq_resume(void)
{
	struct cpufreq_policy *policy;
	int ret;

	if (!cpufreq_driver)
		return;

	if (unlikely(!cpufreq_suspended))
		return;

	cpufreq_suspended = false;

	if (!has_target() && !cpufreq_driver->resume)
		return;

	pr_debug("%s: Resuming Governors\n", __func__);

	for_each_active_policy(policy) {
		if (cpufreq_driver->resume && cpufreq_driver->resume(policy)) {
			pr_err("%s: Failed to resume driver: %p\n", __func__,
				policy);
		} else if (has_target()) {
			down_write(&policy->rwsem);
			ret = cpufreq_start_governor(policy);
			up_write(&policy->rwsem);

			if (ret)
				pr_err("%s: Failed to start governor for policy: %p\n",
				       __func__, policy);
		}
	}
}

/**
 *	cpufreq_get_current_driver - return current driver's name
 *
 *	Return the name string of the currently loaded cpufreq driver
 *	or NULL, if none.
 */
const char *cpufreq_get_current_driver(void)
{
	if (cpufreq_driver)
		return cpufreq_driver->name;

	return NULL;
}
EXPORT_SYMBOL_GPL(cpufreq_get_current_driver);

/**
 *	cpufreq_get_driver_data - return current driver data
 *
 *	Return the private data of the currently loaded cpufreq
 *	driver, or NULL if no cpufreq driver is loaded.
 */
void *cpufreq_get_driver_data(void)
{
	if (cpufreq_driver)
		return cpufreq_driver->driver_data;

	return NULL;
}
EXPORT_SYMBOL_GPL(cpufreq_get_driver_data);

/*********************************************************************
 *                     NOTIFIER LISTS INTERFACE                      *
 *********************************************************************/

/**
 *	cpufreq_register_notifier - register a driver with cpufreq
 *	@nb: notifier function to register
 *      @list: CPUFREQ_TRANSITION_NOTIFIER or CPUFREQ_POLICY_NOTIFIER
 *
 *	Add a driver to one of two lists: either a list of drivers that
 *      are notified about clock rate changes (once before and once after
 *      the transition), or a list of drivers that are notified about
 *      changes in cpufreq policy.
 *
 *	This function may sleep, and has the same return conditions as
 *	blocking_notifier_chain_register.
 */
int cpufreq_register_notifier(struct notifier_block *nb, unsigned int list)
{
	int ret;

	if (cpufreq_disabled())
		return -EINVAL;

	switch (list) {
	case CPUFREQ_TRANSITION_NOTIFIER:
		mutex_lock(&cpufreq_fast_switch_lock);

		if (cpufreq_fast_switch_count > 0) {
			mutex_unlock(&cpufreq_fast_switch_lock);
			return -EBUSY;
		}
		ret = srcu_notifier_chain_register(
				&cpufreq_transition_notifier_list, nb);
		if (!ret)
			cpufreq_fast_switch_count--;

		mutex_unlock(&cpufreq_fast_switch_lock);
		break;
	case CPUFREQ_POLICY_NOTIFIER:
		ret = blocking_notifier_chain_register(
				&cpufreq_policy_notifier_list, nb);
		break;
	default:
		ret = -EINVAL;
	}

	return ret;
}
EXPORT_SYMBOL(cpufreq_register_notifier);

/**
 *	cpufreq_unregister_notifier - unregister a driver with cpufreq
 *	@nb: notifier block to be unregistered
 *	@list: CPUFREQ_TRANSITION_NOTIFIER or CPUFREQ_POLICY_NOTIFIER
 *
 *	Remove a driver from the CPU frequency notifier list.
 *
 *	This function may sleep, and has the same return conditions as
 *	blocking_notifier_chain_unregister.
 */
int cpufreq_unregister_notifier(struct notifier_block *nb, unsigned int list)
{
	int ret;

	if (cpufreq_disabled())
		return -EINVAL;

	switch (list) {
	case CPUFREQ_TRANSITION_NOTIFIER:
		mutex_lock(&cpufreq_fast_switch_lock);

		ret = srcu_notifier_chain_unregister(
				&cpufreq_transition_notifier_list, nb);
		if (!ret && !WARN_ON(cpufreq_fast_switch_count >= 0))
			cpufreq_fast_switch_count++;

		mutex_unlock(&cpufreq_fast_switch_lock);
		break;
	case CPUFREQ_POLICY_NOTIFIER:
		ret = blocking_notifier_chain_unregister(
				&cpufreq_policy_notifier_list, nb);
		break;
	default:
		ret = -EINVAL;
	}

	return ret;
}
EXPORT_SYMBOL(cpufreq_unregister_notifier);


/*********************************************************************
 *                              GOVERNORS                            *
 *********************************************************************/

/**
 * cpufreq_driver_fast_switch - Carry out a fast CPU frequency switch.
 * @policy: cpufreq policy to switch the frequency for.
 * @target_freq: New frequency to set (may be approximate).
 *
 * Carry out a fast frequency switch without sleeping.
 *
 * The driver's ->fast_switch() callback invoked by this function must be
 * suitable for being called from within RCU-sched read-side critical sections
 * and it is expected to select the minimum available frequency greater than or
 * equal to @target_freq (CPUFREQ_RELATION_L).
 *
 * This function must not be called if policy->fast_switch_enabled is unset.
 *
 * Governors calling this function must guarantee that it will never be invoked
 * twice in parallel for the same policy and that it will never be called in
 * parallel with either ->target() or ->target_index() for the same policy.
 *
 * Returns the actual frequency set for the CPU.
 *
 * If 0 is returned by the driver's ->fast_switch() callback to indicate an
 * error condition, the hardware configuration must be preserved.
 */
unsigned int cpufreq_driver_fast_switch(struct cpufreq_policy *policy,
					unsigned int target_freq)
{
<<<<<<< HEAD
	int ret;
=======
	unsigned int freq;
	int cpu;
>>>>>>> 79db2b74

	target_freq = clamp_val(target_freq, policy->min, policy->max);
	freq = cpufreq_driver->fast_switch(policy, target_freq);

<<<<<<< HEAD
	ret = cpufreq_driver->fast_switch(policy, target_freq);
	if (ret)
		cpufreq_times_record_transition(policy, ret);

	return ret;
=======
	if (!freq)
		return 0;

	policy->cur = freq;
	arch_set_freq_scale(policy->related_cpus, freq,
			    policy->cpuinfo.max_freq);
	cpufreq_stats_record_transition(policy, freq);

	if (trace_cpu_frequency_enabled()) {
		for_each_cpu(cpu, policy->cpus)
			trace_cpu_frequency(freq, cpu);
	}

	return freq;
>>>>>>> 79db2b74
}
EXPORT_SYMBOL_GPL(cpufreq_driver_fast_switch);

/* Must set freqs->new to intermediate frequency */
static int __target_intermediate(struct cpufreq_policy *policy,
				 struct cpufreq_freqs *freqs, int index)
{
	int ret;

	freqs->new = cpufreq_driver->get_intermediate(policy, index);

	/* We don't need to switch to intermediate freq */
	if (!freqs->new)
		return 0;

	pr_debug("%s: cpu: %d, switching to intermediate freq: oldfreq: %u, intermediate freq: %u\n",
		 __func__, policy->cpu, freqs->old, freqs->new);

	cpufreq_freq_transition_begin(policy, freqs);
	ret = cpufreq_driver->target_intermediate(policy, index);
	cpufreq_freq_transition_end(policy, freqs, ret);

	if (ret)
		pr_err("%s: Failed to change to intermediate frequency: %d\n",
		       __func__, ret);

	return ret;
}

static int __target_index(struct cpufreq_policy *policy, int index)
{
	struct cpufreq_freqs freqs = {.old = policy->cur, .flags = 0};
	unsigned int intermediate_freq = 0;
	unsigned int newfreq = policy->freq_table[index].frequency;
	int retval = -EINVAL;
	bool notify;

	if (newfreq == policy->cur)
		return 0;

	notify = !(cpufreq_driver->flags & CPUFREQ_ASYNC_NOTIFICATION);
	if (notify) {
		/* Handle switching to intermediate frequency */
		if (cpufreq_driver->get_intermediate) {
			retval = __target_intermediate(policy, &freqs, index);
			if (retval)
				return retval;

			intermediate_freq = freqs.new;
			/* Set old freq to intermediate */
			if (intermediate_freq)
				freqs.old = freqs.new;
		}

		freqs.new = newfreq;
		pr_debug("%s: cpu: %d, oldfreq: %u, new freq: %u\n",
			 __func__, policy->cpu, freqs.old, freqs.new);

		cpufreq_freq_transition_begin(policy, &freqs);
	}

	retval = cpufreq_driver->target_index(policy, index);
	if (retval)
		pr_err("%s: Failed to change cpu frequency: %d\n", __func__,
		       retval);

	if (notify) {
		cpufreq_freq_transition_end(policy, &freqs, retval);

		/*
		 * Failed after setting to intermediate freq? Driver should have
		 * reverted back to initial frequency and so should we. Check
		 * here for intermediate_freq instead of get_intermediate, in
		 * case we haven't switched to intermediate freq at all.
		 */
		if (unlikely(retval && intermediate_freq)) {
			freqs.old = intermediate_freq;
			freqs.new = policy->restore_freq;
			cpufreq_freq_transition_begin(policy, &freqs);
			cpufreq_freq_transition_end(policy, &freqs, 0);
		}
	}

	return retval;
}

int __cpufreq_driver_target(struct cpufreq_policy *policy,
			    unsigned int target_freq,
			    unsigned int relation)
{
	unsigned int old_target_freq = target_freq;
	int index;

	if (cpufreq_disabled())
		return -ENODEV;

	/* Make sure that target_freq is within supported range */
	target_freq = clamp_val(target_freq, policy->min, policy->max);

	pr_debug("target for CPU %u: %u kHz, relation %u, requested %u kHz\n",
		 policy->cpu, target_freq, relation, old_target_freq);

	/*
	 * This might look like a redundant call as we are checking it again
	 * after finding index. But it is left intentionally for cases where
	 * exactly same freq is called again and so we can save on few function
	 * calls.
	 */
	if (target_freq == policy->cur)
		return 0;

	/* Save last value to restore later on errors */
	policy->restore_freq = policy->cur;

	if (cpufreq_driver->target)
		return cpufreq_driver->target(policy, target_freq, relation);

	if (!cpufreq_driver->target_index)
		return -EINVAL;

	index = cpufreq_frequency_table_target(policy, target_freq, relation);

	return __target_index(policy, index);
}
EXPORT_SYMBOL_GPL(__cpufreq_driver_target);

int cpufreq_driver_target(struct cpufreq_policy *policy,
			  unsigned int target_freq,
			  unsigned int relation)
{
	int ret;

	down_write(&policy->rwsem);

	ret = __cpufreq_driver_target(policy, target_freq, relation);

	up_write(&policy->rwsem);

	return ret;
}
EXPORT_SYMBOL_GPL(cpufreq_driver_target);

__weak struct cpufreq_governor *cpufreq_fallback_governor(void)
{
	return NULL;
}

static int cpufreq_init_governor(struct cpufreq_policy *policy)
{
	int ret;

	/* Don't start any governor operations if we are entering suspend */
	if (cpufreq_suspended)
		return 0;
	/*
	 * Governor might not be initiated here if ACPI _PPC changed
	 * notification happened, so check it.
	 */
	if (!policy->governor)
		return -EINVAL;

	/* Platform doesn't want dynamic frequency switching ? */
	if (policy->governor->dynamic_switching &&
	    cpufreq_driver->flags & CPUFREQ_NO_AUTO_DYNAMIC_SWITCHING) {
		struct cpufreq_governor *gov = cpufreq_fallback_governor();

		if (gov) {
			pr_warn("Can't use %s governor as dynamic switching is disallowed. Fallback to %s governor\n",
				policy->governor->name, gov->name);
			policy->governor = gov;
		} else {
			return -EINVAL;
		}
	}

	if (!try_module_get(policy->governor->owner))
		return -EINVAL;

	pr_debug("%s: for CPU %u\n", __func__, policy->cpu);

	if (policy->governor->init) {
		ret = policy->governor->init(policy);
		if (ret) {
			module_put(policy->governor->owner);
			return ret;
		}
	}

	return 0;
}

static void cpufreq_exit_governor(struct cpufreq_policy *policy)
{
	if (cpufreq_suspended || !policy->governor)
		return;

	pr_debug("%s: for CPU %u\n", __func__, policy->cpu);

	if (policy->governor->exit)
		policy->governor->exit(policy);

	module_put(policy->governor->owner);
}

int cpufreq_start_governor(struct cpufreq_policy *policy)
{
	int ret;

	if (cpufreq_suspended)
		return 0;

	if (!policy->governor)
		return -EINVAL;

	pr_debug("%s: for CPU %u\n", __func__, policy->cpu);

	if (cpufreq_driver->get)
		cpufreq_verify_current_freq(policy, false);

	if (policy->governor->start) {
		ret = policy->governor->start(policy);
		if (ret)
			return ret;
	}

	if (policy->governor->limits)
		policy->governor->limits(policy);

	return 0;
}

void cpufreq_stop_governor(struct cpufreq_policy *policy)
{
	if (cpufreq_suspended || !policy->governor)
		return;

	pr_debug("%s: for CPU %u\n", __func__, policy->cpu);

	if (policy->governor->stop)
		policy->governor->stop(policy);
}

static void cpufreq_governor_limits(struct cpufreq_policy *policy)
{
	if (cpufreq_suspended || !policy->governor)
		return;

	pr_debug("%s: for CPU %u\n", __func__, policy->cpu);

	if (policy->governor->limits)
		policy->governor->limits(policy);
}

int cpufreq_register_governor(struct cpufreq_governor *governor)
{
	int err;

	if (!governor)
		return -EINVAL;

	if (cpufreq_disabled())
		return -ENODEV;

	mutex_lock(&cpufreq_governor_mutex);

	err = -EBUSY;
	if (!find_governor(governor->name)) {
		err = 0;
		list_add(&governor->governor_list, &cpufreq_governor_list);
	}

	mutex_unlock(&cpufreq_governor_mutex);
	return err;
}
EXPORT_SYMBOL_GPL(cpufreq_register_governor);

void cpufreq_unregister_governor(struct cpufreq_governor *governor)
{
	struct cpufreq_policy *policy;
	unsigned long flags;

	if (!governor)
		return;

	if (cpufreq_disabled())
		return;

	/* clear last_governor for all inactive policies */
	read_lock_irqsave(&cpufreq_driver_lock, flags);
	for_each_inactive_policy(policy) {
		if (!strcmp(policy->last_governor, governor->name)) {
			policy->governor = NULL;
			strcpy(policy->last_governor, "\0");
		}
	}
	read_unlock_irqrestore(&cpufreq_driver_lock, flags);

	mutex_lock(&cpufreq_governor_mutex);
	list_del(&governor->governor_list);
	mutex_unlock(&cpufreq_governor_mutex);
}
EXPORT_SYMBOL_GPL(cpufreq_unregister_governor);


/*********************************************************************
 *                          POLICY INTERFACE                         *
 *********************************************************************/

/**
 * cpufreq_get_policy - get the current cpufreq_policy
 * @policy: struct cpufreq_policy into which the current cpufreq_policy
 *	is written
 * @cpu: CPU to find the policy for
 *
 * Reads the current cpufreq policy.
 */
int cpufreq_get_policy(struct cpufreq_policy *policy, unsigned int cpu)
{
	struct cpufreq_policy *cpu_policy;
	if (!policy)
		return -EINVAL;

	cpu_policy = cpufreq_cpu_get(cpu);
	if (!cpu_policy)
		return -EINVAL;

	memcpy(policy, cpu_policy, sizeof(*policy));

	cpufreq_cpu_put(cpu_policy);
	return 0;
}
EXPORT_SYMBOL(cpufreq_get_policy);

/**
 * cpufreq_set_policy - Modify cpufreq policy parameters.
 * @policy: Policy object to modify.
 * @new_gov: Policy governor pointer.
 * @new_pol: Policy value (for drivers with built-in governors).
 *
 * Invoke the cpufreq driver's ->verify() callback to sanity-check the frequency
 * limits to be set for the policy, update @policy with the verified limits
 * values and either invoke the driver's ->setpolicy() callback (if present) or
 * carry out a governor update for @policy.  That is, run the current governor's
 * ->limits() callback (if @new_gov points to the same object as the one in
 * @policy) or replace the governor for @policy with @new_gov.
 *
 * The cpuinfo part of @policy is not updated by this function.
 */
static int cpufreq_set_policy(struct cpufreq_policy *policy,
			      struct cpufreq_governor *new_gov,
			      unsigned int new_pol)
{
	struct cpufreq_policy_data new_data;
	struct cpufreq_governor *old_gov;
	int ret;

	memcpy(&new_data.cpuinfo, &policy->cpuinfo, sizeof(policy->cpuinfo));
	new_data.freq_table = policy->freq_table;
	new_data.cpu = policy->cpu;
	/*
	 * PM QoS framework collects all the requests from users and provide us
	 * the final aggregated value here.
	 */
	new_data.min = freq_qos_read_value(&policy->constraints, FREQ_QOS_MIN);
	new_data.max = freq_qos_read_value(&policy->constraints, FREQ_QOS_MAX);

	pr_debug("setting new policy for CPU %u: %u - %u kHz\n",
		 new_data.cpu, new_data.min, new_data.max);

	/*
	 * Verify that the CPU speed can be set within these limits and make sure
	 * that min <= max.
	 */
	ret = cpufreq_driver->verify(&new_data);
	if (ret)
		return ret;

	policy->min = new_data.min;
	policy->max = new_data.max;
	trace_cpu_frequency_limits(policy);

	policy->cached_target_freq = UINT_MAX;

	pr_debug("new min and max freqs are %u - %u kHz\n",
		 policy->min, policy->max);

	if (cpufreq_driver->setpolicy) {
		policy->policy = new_pol;
		pr_debug("setting range\n");
		return cpufreq_driver->setpolicy(policy);
	}

	if (new_gov == policy->governor) {
		pr_debug("governor limits update\n");
		cpufreq_governor_limits(policy);
		return 0;
	}

	pr_debug("governor switch\n");

	/* save old, working values */
	old_gov = policy->governor;
	/* end old governor */
	if (old_gov) {
		cpufreq_stop_governor(policy);
		cpufreq_exit_governor(policy);
	}

	/* start new governor */
	policy->governor = new_gov;
	ret = cpufreq_init_governor(policy);
	if (!ret) {
		ret = cpufreq_start_governor(policy);
		if (!ret) {
			pr_debug("governor change\n");
			return 0;
		}
		cpufreq_exit_governor(policy);
	}

	/* new governor failed, so re-start old one */
	pr_debug("starting governor %s failed\n", policy->governor->name);
	if (old_gov) {
		policy->governor = old_gov;
		if (cpufreq_init_governor(policy))
			policy->governor = NULL;
		else
			cpufreq_start_governor(policy);
	}

	return ret;
}

/**
 * cpufreq_update_policy - Re-evaluate an existing cpufreq policy.
 * @cpu: CPU to re-evaluate the policy for.
 *
 * Update the current frequency for the cpufreq policy of @cpu and use
 * cpufreq_set_policy() to re-apply the min and max limits, which triggers the
 * evaluation of policy notifiers and the cpufreq driver's ->verify() callback
 * for the policy in question, among other things.
 */
void cpufreq_update_policy(unsigned int cpu)
{
	struct cpufreq_policy *policy = cpufreq_cpu_acquire(cpu);

	if (!policy)
		return;

	/*
	 * BIOS might change freq behind our back
	 * -> ask driver for current freq and notify governors about a change
	 */
	if (cpufreq_driver->get && has_target() &&
	    (cpufreq_suspended || WARN_ON(!cpufreq_verify_current_freq(policy, false))))
		goto unlock;

	refresh_frequency_limits(policy);

unlock:
	cpufreq_cpu_release(policy);
}
EXPORT_SYMBOL(cpufreq_update_policy);

/**
 * cpufreq_update_limits - Update policy limits for a given CPU.
 * @cpu: CPU to update the policy limits for.
 *
 * Invoke the driver's ->update_limits callback if present or call
 * cpufreq_update_policy() for @cpu.
 */
void cpufreq_update_limits(unsigned int cpu)
{
	if (cpufreq_driver->update_limits)
		cpufreq_driver->update_limits(cpu);
	else
		cpufreq_update_policy(cpu);
}
EXPORT_SYMBOL_GPL(cpufreq_update_limits);

/*********************************************************************
 *               BOOST						     *
 *********************************************************************/
static int cpufreq_boost_set_sw(struct cpufreq_policy *policy, int state)
{
	int ret;

	if (!policy->freq_table)
		return -ENXIO;

	ret = cpufreq_frequency_table_cpuinfo(policy, policy->freq_table);
	if (ret) {
		pr_err("%s: Policy frequency update failed\n", __func__);
		return ret;
	}

	ret = freq_qos_update_request(policy->max_freq_req, policy->max);
	if (ret < 0)
		return ret;

	return 0;
}

int cpufreq_boost_trigger_state(int state)
{
	struct cpufreq_policy *policy;
	unsigned long flags;
	int ret = 0;

	if (cpufreq_driver->boost_enabled == state)
		return 0;

	write_lock_irqsave(&cpufreq_driver_lock, flags);
	cpufreq_driver->boost_enabled = state;
	write_unlock_irqrestore(&cpufreq_driver_lock, flags);

	get_online_cpus();
	for_each_active_policy(policy) {
		ret = cpufreq_driver->set_boost(policy, state);
		if (ret)
			goto err_reset_state;
	}
	put_online_cpus();

	return 0;

err_reset_state:
	put_online_cpus();

	write_lock_irqsave(&cpufreq_driver_lock, flags);
	cpufreq_driver->boost_enabled = !state;
	write_unlock_irqrestore(&cpufreq_driver_lock, flags);

	pr_err("%s: Cannot %s BOOST\n",
	       __func__, state ? "enable" : "disable");

	return ret;
}

static bool cpufreq_boost_supported(void)
{
	return cpufreq_driver->set_boost;
}

static int create_boost_sysfs_file(void)
{
	int ret;

	ret = sysfs_create_file(cpufreq_global_kobject, &boost.attr);
	if (ret)
		pr_err("%s: cannot register global BOOST sysfs file\n",
		       __func__);

	return ret;
}

static void remove_boost_sysfs_file(void)
{
	if (cpufreq_boost_supported())
		sysfs_remove_file(cpufreq_global_kobject, &boost.attr);
}

int cpufreq_enable_boost_support(void)
{
	if (!cpufreq_driver)
		return -EINVAL;

	if (cpufreq_boost_supported())
		return 0;

	cpufreq_driver->set_boost = cpufreq_boost_set_sw;

	/* This will get removed on driver unregister */
	return create_boost_sysfs_file();
}
EXPORT_SYMBOL_GPL(cpufreq_enable_boost_support);

int cpufreq_boost_enabled(void)
{
	return cpufreq_driver->boost_enabled;
}
EXPORT_SYMBOL_GPL(cpufreq_boost_enabled);

/*********************************************************************
 *               REGISTER / UNREGISTER CPUFREQ DRIVER                *
 *********************************************************************/
static enum cpuhp_state hp_online;

static int cpuhp_cpufreq_online(unsigned int cpu)
{
	cpufreq_online(cpu);

	return 0;
}

static int cpuhp_cpufreq_offline(unsigned int cpu)
{
	cpufreq_offline(cpu);

	return 0;
}

/**
 * cpufreq_register_driver - register a CPU Frequency driver
 * @driver_data: A struct cpufreq_driver containing the values#
 * submitted by the CPU Frequency driver.
 *
 * Registers a CPU Frequency driver to this core code. This code
 * returns zero on success, -EEXIST when another driver got here first
 * (and isn't unregistered in the meantime).
 *
 */
int cpufreq_register_driver(struct cpufreq_driver *driver_data)
{
	unsigned long flags;
	int ret;

	if (cpufreq_disabled())
		return -ENODEV;

	/*
	 * The cpufreq core depends heavily on the availability of device
	 * structure, make sure they are available before proceeding further.
	 */
	if (!get_cpu_device(0))
		return -EPROBE_DEFER;

	if (!driver_data || !driver_data->verify || !driver_data->init ||
	    !(driver_data->setpolicy || driver_data->target_index ||
		    driver_data->target) ||
	     (driver_data->setpolicy && (driver_data->target_index ||
		    driver_data->target)) ||
	     (!driver_data->get_intermediate != !driver_data->target_intermediate) ||
	     (!driver_data->online != !driver_data->offline))
		return -EINVAL;

	pr_debug("trying to register driver %s\n", driver_data->name);

	/* Protect against concurrent CPU online/offline. */
	cpus_read_lock();

	write_lock_irqsave(&cpufreq_driver_lock, flags);
	if (cpufreq_driver) {
		write_unlock_irqrestore(&cpufreq_driver_lock, flags);
		ret = -EEXIST;
		goto out;
	}
	cpufreq_driver = driver_data;
	write_unlock_irqrestore(&cpufreq_driver_lock, flags);

	/*
	 * Mark support for the scheduler's frequency invariance engine for
	 * drivers that implement target(), target_index() or fast_switch().
	 */
	if (!cpufreq_driver->setpolicy) {
		static_branch_enable_cpuslocked(&cpufreq_freq_invariance);
		pr_debug("supports frequency invariance");
	}

	if (driver_data->setpolicy)
		driver_data->flags |= CPUFREQ_CONST_LOOPS;

	if (cpufreq_boost_supported()) {
		ret = create_boost_sysfs_file();
		if (ret)
			goto err_null_driver;
	}

	ret = subsys_interface_register(&cpufreq_interface);
	if (ret)
		goto err_boost_unreg;

	if (!(cpufreq_driver->flags & CPUFREQ_STICKY) &&
	    list_empty(&cpufreq_policy_list)) {
		/* if all ->init() calls failed, unregister */
		ret = -ENODEV;
		pr_debug("%s: No CPU initialized for driver %s\n", __func__,
			 driver_data->name);
		goto err_if_unreg;
	}

	ret = cpuhp_setup_state_nocalls_cpuslocked(CPUHP_AP_ONLINE_DYN,
						   "cpufreq:online",
						   cpuhp_cpufreq_online,
						   cpuhp_cpufreq_offline);
	if (ret < 0)
		goto err_if_unreg;
	hp_online = ret;
	ret = 0;

	pr_debug("driver %s up and running\n", driver_data->name);
	goto out;

err_if_unreg:
	subsys_interface_unregister(&cpufreq_interface);
err_boost_unreg:
	remove_boost_sysfs_file();
err_null_driver:
	write_lock_irqsave(&cpufreq_driver_lock, flags);
	cpufreq_driver = NULL;
	write_unlock_irqrestore(&cpufreq_driver_lock, flags);
out:
	cpus_read_unlock();
	return ret;
}
EXPORT_SYMBOL_GPL(cpufreq_register_driver);

/*
 * cpufreq_unregister_driver - unregister the current CPUFreq driver
 *
 * Unregister the current CPUFreq driver. Only call this if you have
 * the right to do so, i.e. if you have succeeded in initialising before!
 * Returns zero if successful, and -EINVAL if the cpufreq_driver is
 * currently not initialised.
 */
int cpufreq_unregister_driver(struct cpufreq_driver *driver)
{
	unsigned long flags;

	if (!cpufreq_driver || (driver != cpufreq_driver))
		return -EINVAL;

	pr_debug("unregistering driver %s\n", driver->name);

	/* Protect against concurrent cpu hotplug */
	cpus_read_lock();
	subsys_interface_unregister(&cpufreq_interface);
	remove_boost_sysfs_file();
	static_branch_disable_cpuslocked(&cpufreq_freq_invariance);
	cpuhp_remove_state_nocalls_cpuslocked(hp_online);

	write_lock_irqsave(&cpufreq_driver_lock, flags);

	cpufreq_driver = NULL;

	write_unlock_irqrestore(&cpufreq_driver_lock, flags);
	cpus_read_unlock();

	return 0;
}
EXPORT_SYMBOL_GPL(cpufreq_unregister_driver);

static int __init cpufreq_core_init(void)
{
	struct cpufreq_governor *gov = cpufreq_default_governor();

	if (cpufreq_disabled())
		return -ENODEV;

	cpufreq_global_kobject = kobject_create_and_add("cpufreq", &cpu_subsys.dev_root->kobj);
	BUG_ON(!cpufreq_global_kobject);

	if (!strlen(default_governor))
		strncpy(default_governor, gov->name, CPUFREQ_NAME_LEN);

	return 0;
}
module_param(off, int, 0444);
module_param_string(default_governor, default_governor, CPUFREQ_NAME_LEN, 0444);
core_initcall(cpufreq_core_init);<|MERGE_RESOLUTION|>--- conflicted
+++ resolved
@@ -2063,23 +2063,12 @@
 unsigned int cpufreq_driver_fast_switch(struct cpufreq_policy *policy,
 					unsigned int target_freq)
 {
-<<<<<<< HEAD
-	int ret;
-=======
 	unsigned int freq;
 	int cpu;
->>>>>>> 79db2b74
 
 	target_freq = clamp_val(target_freq, policy->min, policy->max);
 	freq = cpufreq_driver->fast_switch(policy, target_freq);
 
-<<<<<<< HEAD
-	ret = cpufreq_driver->fast_switch(policy, target_freq);
-	if (ret)
-		cpufreq_times_record_transition(policy, ret);
-
-	return ret;
-=======
 	if (!freq)
 		return 0;
 
@@ -2094,7 +2083,6 @@
 	}
 
 	return freq;
->>>>>>> 79db2b74
 }
 EXPORT_SYMBOL_GPL(cpufreq_driver_fast_switch);
 
