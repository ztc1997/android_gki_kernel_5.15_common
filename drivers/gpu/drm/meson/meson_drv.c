--- conflicted
+++ resolved
@@ -230,52 +230,6 @@
 	}
 
 	priv->canvas = meson_canvas_get(dev);
-<<<<<<< HEAD
-	if (!IS_ERR(priv->canvas)) {
-		ret = meson_canvas_alloc(priv->canvas, &priv->canvas_id_osd1);
-		if (ret)
-			goto free_drm;
-		ret = meson_canvas_alloc(priv->canvas, &priv->canvas_id_vd1_0);
-		if (ret) {
-			meson_canvas_free(priv->canvas, priv->canvas_id_osd1);
-			goto free_drm;
-		}
-		ret = meson_canvas_alloc(priv->canvas, &priv->canvas_id_vd1_1);
-		if (ret) {
-			meson_canvas_free(priv->canvas, priv->canvas_id_osd1);
-			meson_canvas_free(priv->canvas, priv->canvas_id_vd1_0);
-			goto free_drm;
-		}
-		ret = meson_canvas_alloc(priv->canvas, &priv->canvas_id_vd1_2);
-		if (ret) {
-			meson_canvas_free(priv->canvas, priv->canvas_id_osd1);
-			meson_canvas_free(priv->canvas, priv->canvas_id_vd1_0);
-			meson_canvas_free(priv->canvas, priv->canvas_id_vd1_1);
-			goto free_drm;
-		}
-	} else {
-		priv->canvas = NULL;
-
-		res = platform_get_resource_byname(pdev, IORESOURCE_MEM, "dmc");
-		if (!res) {
-			ret = -EINVAL;
-			goto free_drm;
-		}
-		/* Simply ioremap since it may be a shared register zone */
-		regs = devm_ioremap(dev, res->start, resource_size(res));
-		if (!regs) {
-			ret = -EADDRNOTAVAIL;
-			goto free_drm;
-		}
-
-		priv->dmc = devm_regmap_init_mmio(dev, regs,
-						  &meson_regmap_config);
-		if (IS_ERR(priv->dmc)) {
-			dev_err(&pdev->dev, "Couldn't create the DMC regmap\n");
-			ret = PTR_ERR(priv->dmc);
-			goto free_drm;
-		}
-=======
 	if (IS_ERR(priv->canvas)) {
 		ret = PTR_ERR(priv->canvas);
 		goto free_drm;
@@ -301,7 +255,6 @@
 		meson_canvas_free(priv->canvas, priv->canvas_id_vd1_0);
 		meson_canvas_free(priv->canvas, priv->canvas_id_vd1_1);
 		goto free_drm;
->>>>>>> 0ecfebd2
 	}
 
 	priv->vsync_irq = platform_get_irq(pdev, 0);
