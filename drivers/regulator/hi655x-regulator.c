// SPDX-License-Identifier: GPL-2.0
//
// Device driver for regulators in Hi655x IC
//
// Copyright (c) 2016 Hisilicon.
//
// Authors:
// Chen Feng <puck.chen@hisilicon.com>
// Fei  Wang <w.f@huawei.com>

#include <linux/bitops.h>
#include <linux/device.h>
#include <linux/err.h>
#include <linux/module.h>
#include <linux/io.h>
#include <linux/of.h>
#include <linux/platform_device.h>
#include <linux/regmap.h>
#include <linux/regulator/driver.h>
#include <linux/regulator/machine.h>
#include <linux/regulator/of_regulator.h>
#include <linux/mfd/hi655x-pmic.h>

struct hi655x_regulator {
	unsigned int disable_reg;
	unsigned int status_reg;
<<<<<<< HEAD
	unsigned int ctrl_mask;
=======
>>>>>>> 0ecfebd2
	struct regulator_desc rdesc;
};

/* LDO7 & LDO10 */
static const unsigned int ldo7_voltages[] = {
	1800000, 1850000, 2850000, 2900000,
	3000000, 3100000, 3200000, 3300000,
};

static const unsigned int ldo19_voltages[] = {
	1800000, 1850000, 1900000, 1750000,
	2800000, 2850000, 2900000, 3000000,
};

static const unsigned int ldo22_voltages[] = {
	 900000, 1000000, 1050000, 1100000,
	1150000, 1175000, 1185000, 1200000,
};

enum hi655x_regulator_id {
	HI655X_LDO0,
	HI655X_LDO1,
	HI655X_LDO2,
	HI655X_LDO3,
	HI655X_LDO4,
	HI655X_LDO5,
	HI655X_LDO6,
	HI655X_LDO7,
	HI655X_LDO8,
	HI655X_LDO9,
	HI655X_LDO10,
	HI655X_LDO11,
	HI655X_LDO12,
	HI655X_LDO13,
	HI655X_LDO14,
	HI655X_LDO15,
	HI655X_LDO16,
	HI655X_LDO17,
	HI655X_LDO18,
	HI655X_LDO19,
	HI655X_LDO20,
	HI655X_LDO21,
	HI655X_LDO22,
};

static int hi655x_is_enabled(struct regulator_dev *rdev)
{
	unsigned int value = 0;
	struct hi655x_regulator *regulator = rdev_get_drvdata(rdev);

	regmap_read(rdev->regmap, regulator->status_reg, &value);
	return (value & rdev->desc->enable_mask);
}

static int hi655x_disable(struct regulator_dev *rdev)
{
	struct hi655x_regulator *regulator = rdev_get_drvdata(rdev);

	return regmap_write(rdev->regmap, regulator->disable_reg,
			    rdev->desc->enable_mask);
}

static const struct regulator_ops hi655x_regulator_ops = {
	.enable = regulator_enable_regmap,
	.disable = hi655x_disable,
	.is_enabled = hi655x_is_enabled,
	.list_voltage = regulator_list_voltage_table,
	.get_voltage_sel = regulator_get_voltage_sel_regmap,
	.set_voltage_sel = regulator_set_voltage_sel_regmap,
};

static const struct regulator_ops hi655x_ldo_linear_ops = {
	.enable = regulator_enable_regmap,
	.disable = hi655x_disable,
	.is_enabled = hi655x_is_enabled,
	.list_voltage = regulator_list_voltage_linear,
	.get_voltage_sel = regulator_get_voltage_sel_regmap,
	.set_voltage_sel = regulator_set_voltage_sel_regmap,
};

#define HI655X_LDO(_ID, vreg, vmask, ereg, dreg,                 \
		   sreg, cmask, vtable) {                        \
	.rdesc = {                                               \
		.name            = #_ID,                         \
		.of_match        = of_match_ptr(#_ID),           \
		.ops             = &hi655x_regulator_ops,        \
		.regulators_node = of_match_ptr("regulators"),   \
		.type            = REGULATOR_VOLTAGE,            \
		.id              = HI655X_##_ID,                 \
		.owner           = THIS_MODULE,                  \
		.n_voltages      = ARRAY_SIZE(vtable),           \
		.volt_table      = vtable,                       \
		.vsel_reg        = HI655X_BUS_ADDR(vreg),        \
		.vsel_mask       = vmask,                        \
		.enable_reg      = HI655X_BUS_ADDR(ereg),        \
		.enable_mask     = BIT(cmask),                   \
	},                                                       \
	.disable_reg = HI655X_BUS_ADDR(dreg),                    \
	.status_reg = HI655X_BUS_ADDR(sreg),                     \
}

#define HI655X_LDO_LINEAR(_ID, vreg, vmask, ereg, dreg,          \
			  sreg, cmask, minv, nvolt, vstep) {     \
	.rdesc = {                                               \
		.name            = #_ID,                         \
		.of_match        = of_match_ptr(#_ID),           \
		.ops             = &hi655x_ldo_linear_ops,       \
		.regulators_node = of_match_ptr("regulators"),   \
		.type            = REGULATOR_VOLTAGE,            \
		.id              = HI655X_##_ID,                 \
		.owner           = THIS_MODULE,                  \
		.min_uV          = minv,                         \
		.n_voltages      = nvolt,                        \
		.uV_step         = vstep,                        \
		.vsel_reg        = HI655X_BUS_ADDR(vreg),        \
		.vsel_mask       = vmask,                        \
		.enable_reg      = HI655X_BUS_ADDR(ereg),        \
		.enable_mask     = BIT(cmask),                   \
	},                                                       \
	.disable_reg = HI655X_BUS_ADDR(dreg),                    \
	.status_reg = HI655X_BUS_ADDR(sreg),                     \
}

static const struct hi655x_regulator regulators[] = {
	HI655X_LDO_LINEAR(LDO2, 0x72, 0x07, 0x29, 0x2a, 0x2b, 0x01,
			  2500000, 8, 100000),
	HI655X_LDO(LDO7, 0x78, 0x07, 0x29, 0x2a, 0x2b, 0x06, ldo7_voltages),
	HI655X_LDO(LDO10, 0x78, 0x07, 0x29, 0x2a, 0x2b, 0x01, ldo7_voltages),
	HI655X_LDO_LINEAR(LDO13, 0x7e, 0x07, 0x2c, 0x2d, 0x2e, 0x04,
			  1600000, 8, 50000),
	HI655X_LDO_LINEAR(LDO14, 0x7f, 0x07, 0x2c, 0x2d, 0x2e, 0x05,
			  2500000, 8, 100000),
	HI655X_LDO_LINEAR(LDO15, 0x80, 0x07, 0x2c, 0x2d, 0x2e, 0x06,
			  1600000, 8, 50000),
	HI655X_LDO_LINEAR(LDO17, 0x82, 0x07, 0x2f, 0x30, 0x31, 0x00,
			  2500000, 8, 100000),
	HI655X_LDO(LDO19, 0x84, 0x07, 0x2f, 0x30, 0x31, 0x02, ldo19_voltages),
	HI655X_LDO_LINEAR(LDO21, 0x86, 0x07, 0x2f, 0x30, 0x31, 0x04,
			  1650000, 8, 50000),
	HI655X_LDO(LDO22, 0x87, 0x07, 0x2f, 0x30, 0x31, 0x05, ldo22_voltages),
};

static int hi655x_regulator_probe(struct platform_device *pdev)
{
	unsigned int i;
	struct hi655x_regulator *regulator;
	struct hi655x_pmic *pmic;
	struct regulator_config config = { };
	struct regulator_dev *rdev;

	pmic = dev_get_drvdata(pdev->dev.parent);
	if (!pmic) {
		dev_err(&pdev->dev, "no pmic in the regulator parent node\n");
		return -ENODEV;
	}

	regulator = devm_kzalloc(&pdev->dev, sizeof(*regulator), GFP_KERNEL);
	if (!regulator)
		return -ENOMEM;

	platform_set_drvdata(pdev, regulator);

	config.dev = pdev->dev.parent;
	config.regmap = pmic->regmap;
	config.driver_data = regulator;
	for (i = 0; i < ARRAY_SIZE(regulators); i++) {
		rdev = devm_regulator_register(&pdev->dev,
					       &regulators[i].rdesc,
					       &config);
		if (IS_ERR(rdev)) {
			dev_err(&pdev->dev, "failed to register regulator %s\n",
				regulator->rdesc.name);
			return PTR_ERR(rdev);
		}
	}
	return 0;
}

static const struct platform_device_id hi655x_regulator_table[] = {
	{ .name = "hi655x-regulator" },
	{},
};
MODULE_DEVICE_TABLE(platform, hi655x_regulator_table);

static struct platform_driver hi655x_regulator_driver = {
	.id_table = hi655x_regulator_table,
	.driver = {
		.name	= "hi655x-regulator",
	},
	.probe	= hi655x_regulator_probe,
};
module_platform_driver(hi655x_regulator_driver);

MODULE_AUTHOR("Chen Feng <puck.chen@hisilicon.com>");
MODULE_DESCRIPTION("Hisilicon Hi655x regulator driver");
MODULE_LICENSE("GPL v2");<|MERGE_RESOLUTION|>--- conflicted
+++ resolved
@@ -24,10 +24,6 @@
 struct hi655x_regulator {
 	unsigned int disable_reg;
 	unsigned int status_reg;
-<<<<<<< HEAD
-	unsigned int ctrl_mask;
-=======
->>>>>>> 0ecfebd2
 	struct regulator_desc rdesc;
 };
 
