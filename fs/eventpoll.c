/*
 *  fs/eventpoll.c (Efficient event retrieval implementation)
 *  Copyright (C) 2001,...,2009	 Davide Libenzi
 *
 *  This program is free software; you can redistribute it and/or modify
 *  it under the terms of the GNU General Public License as published by
 *  the Free Software Foundation; either version 2 of the License, or
 *  (at your option) any later version.
 *
 *  Davide Libenzi <davidel@xmailserver.org>
 *
 */

#include <linux/init.h>
#include <linux/kernel.h>
#include <linux/sched/signal.h>
#include <linux/fs.h>
#include <linux/file.h>
#include <linux/signal.h>
#include <linux/errno.h>
#include <linux/mm.h>
#include <linux/slab.h>
#include <linux/poll.h>
#include <linux/string.h>
#include <linux/list.h>
#include <linux/hash.h>
#include <linux/spinlock.h>
#include <linux/syscalls.h>
#include <linux/rbtree.h>
#include <linux/wait.h>
#include <linux/eventpoll.h>
#include <linux/mount.h>
#include <linux/bitops.h>
#include <linux/mutex.h>
#include <linux/anon_inodes.h>
#include <linux/device.h>
#include <linux/freezer.h>
#include <linux/uaccess.h>
#include <asm/io.h>
#include <asm/mman.h>
#include <linux/atomic.h>
#include <linux/proc_fs.h>
#include <linux/seq_file.h>
#include <linux/compat.h>
#include <linux/rculist.h>
#include <net/busy_poll.h>

/*
 * LOCKING:
 * There are three level of locking required by epoll :
 *
 * 1) epmutex (mutex)
 * 2) ep->mtx (mutex)
 * 3) ep->lock (rwlock)
 *
 * The acquire order is the one listed above, from 1 to 3.
 * We need a rwlock (ep->lock) because we manipulate objects
 * from inside the poll callback, that might be triggered from
 * a wake_up() that in turn might be called from IRQ context.
 * So we can't sleep inside the poll callback and hence we need
 * a spinlock. During the event transfer loop (from kernel to
 * user space) we could end up sleeping due a copy_to_user(), so
 * we need a lock that will allow us to sleep. This lock is a
 * mutex (ep->mtx). It is acquired during the event transfer loop,
 * during epoll_ctl(EPOLL_CTL_DEL) and during eventpoll_release_file().
 * Then we also need a global mutex to serialize eventpoll_release_file()
 * and ep_free().
 * This mutex is acquired by ep_free() during the epoll file
 * cleanup path and it is also acquired by eventpoll_release_file()
 * if a file has been pushed inside an epoll set and it is then
 * close()d without a previous call to epoll_ctl(EPOLL_CTL_DEL).
 * It is also acquired when inserting an epoll fd onto another epoll
 * fd. We do this so that we walk the epoll tree and ensure that this
 * insertion does not create a cycle of epoll file descriptors, which
 * could lead to deadlock. We need a global mutex to prevent two
 * simultaneous inserts (A into B and B into A) from racing and
 * constructing a cycle without either insert observing that it is
 * going to.
 * It is necessary to acquire multiple "ep->mtx"es at once in the
 * case when one epoll fd is added to another. In this case, we
 * always acquire the locks in the order of nesting (i.e. after
 * epoll_ctl(e1, EPOLL_CTL_ADD, e2), e1->mtx will always be acquired
 * before e2->mtx). Since we disallow cycles of epoll file
 * descriptors, this ensures that the mutexes are well-ordered. In
 * order to communicate this nesting to lockdep, when walking a tree
 * of epoll file descriptors, we use the current recursion depth as
 * the lockdep subkey.
 * It is possible to drop the "ep->mtx" and to use the global
 * mutex "epmutex" (together with "ep->lock") to have it working,
 * but having "ep->mtx" will make the interface more scalable.
 * Events that require holding "epmutex" are very rare, while for
 * normal operations the epoll private "ep->mtx" will guarantee
 * a better scalability.
 */

/* Epoll private bits inside the event mask */
#define EP_PRIVATE_BITS (EPOLLWAKEUP | EPOLLONESHOT | EPOLLET | EPOLLEXCLUSIVE)

#define EPOLLINOUT_BITS (EPOLLIN | EPOLLOUT)

#define EPOLLEXCLUSIVE_OK_BITS (EPOLLINOUT_BITS | EPOLLERR | EPOLLHUP | \
				EPOLLWAKEUP | EPOLLET | EPOLLEXCLUSIVE)

/* Maximum number of nesting allowed inside epoll sets */
#define EP_MAX_NESTS 4

#define EP_MAX_EVENTS (INT_MAX / sizeof(struct epoll_event))

#define EP_UNACTIVE_PTR ((void *) -1L)

#define EP_ITEM_COST (sizeof(struct epitem) + sizeof(struct eppoll_entry))

struct epoll_filefd {
	struct file *file;
	int fd;
} __packed;

/*
 * Structure used to track possible nested calls, for too deep recursions
 * and loop cycles.
 */
struct nested_call_node {
	struct list_head llink;
	void *cookie;
	void *ctx;
};

/*
 * This structure is used as collector for nested calls, to check for
 * maximum recursion dept and loop cycles.
 */
struct nested_calls {
	struct list_head tasks_call_list;
	spinlock_t lock;
};

/*
 * Each file descriptor added to the eventpoll interface will
 * have an entry of this type linked to the "rbr" RB tree.
 * Avoid increasing the size of this struct, there can be many thousands
 * of these on a server and we do not want this to take another cache line.
 */
struct epitem {
	union {
		/* RB tree node links this structure to the eventpoll RB tree */
		struct rb_node rbn;
		/* Used to free the struct epitem */
		struct rcu_head rcu;
	};

	/* List header used to link this structure to the eventpoll ready list */
	struct list_head rdllink;

	/*
	 * Works together "struct eventpoll"->ovflist in keeping the
	 * single linked chain of items.
	 */
	struct epitem *next;

	/* The file descriptor information this item refers to */
	struct epoll_filefd ffd;

	/* Number of active wait queue attached to poll operations */
	int nwait;

	/* List containing poll wait queues */
	struct list_head pwqlist;

	/* The "container" of this item */
	struct eventpoll *ep;

	/* List header used to link this item to the "struct file" items list */
	struct list_head fllink;

	/* wakeup_source used when EPOLLWAKEUP is set */
	struct wakeup_source __rcu *ws;

	/* The structure that describe the interested events and the source fd */
	struct epoll_event event;
};

/*
 * This structure is stored inside the "private_data" member of the file
 * structure and represents the main data structure for the eventpoll
 * interface.
 */
struct eventpoll {
	/*
	 * This mutex is used to ensure that files are not removed
	 * while epoll is using them. This is held during the event
	 * collection loop, the file cleanup path, the epoll file exit
	 * code and the ctl operations.
	 */
	struct mutex mtx;

	/* Wait queue used by sys_epoll_wait() */
	wait_queue_head_t wq;

	/* Wait queue used by file->poll() */
	wait_queue_head_t poll_wait;

	/* List of ready file descriptors */
	struct list_head rdllist;

	/* Lock which protects rdllist and ovflist */
	rwlock_t lock;

	/* RB tree root used to store monitored fd structs */
	struct rb_root_cached rbr;

	/*
	 * This is a single linked list that chains all the "struct epitem" that
	 * happened while transferring ready events to userspace w/out
	 * holding ->lock.
	 */
	struct epitem *ovflist;

	/* wakeup_source used when ep_scan_ready_list is running */
	struct wakeup_source *ws;

	/* The user that created the eventpoll descriptor */
	struct user_struct *user;

	struct file *file;

	/* used to optimize loop detection check */
	int visited;
	struct list_head visited_list_link;

#ifdef CONFIG_NET_RX_BUSY_POLL
	/* used to track busy poll napi_id */
	unsigned int napi_id;
#endif
};

/* Wait structure used by the poll hooks */
struct eppoll_entry {
	/* List header used to link this structure to the "struct epitem" */
	struct list_head llink;

	/* The "base" pointer is set to the container "struct epitem" */
	struct epitem *base;

	/*
	 * Wait queue item that will be linked to the target file wait
	 * queue head.
	 */
	wait_queue_entry_t wait;

	/* The wait queue head that linked the "wait" wait queue item */
	wait_queue_head_t *whead;
};

/* Wrapper struct used by poll queueing */
struct ep_pqueue {
	poll_table pt;
	struct epitem *epi;
};

/* Used by the ep_send_events() function as callback private data */
struct ep_send_events_data {
	int maxevents;
	struct epoll_event __user *events;
	int res;
};

/*
 * Configuration options available inside /proc/sys/fs/epoll/
 */
/* Maximum number of epoll watched descriptors, per user */
static long max_user_watches __read_mostly;

/*
 * This mutex is used to serialize ep_free() and eventpoll_release_file().
 */
static DEFINE_MUTEX(epmutex);

/* Used to check for epoll file descriptor inclusion loops */
static struct nested_calls poll_loop_ncalls;

/* Slab cache used to allocate "struct epitem" */
static struct kmem_cache *epi_cache __read_mostly;

/* Slab cache used to allocate "struct eppoll_entry" */
static struct kmem_cache *pwq_cache __read_mostly;

/* Visited nodes during ep_loop_check(), so we can unset them when we finish */
static LIST_HEAD(visited_list);

/*
 * List of files with newly added links, where we may need to limit the number
 * of emanating paths. Protected by the epmutex.
 */
static LIST_HEAD(tfile_check_list);

#ifdef CONFIG_SYSCTL

#include <linux/sysctl.h>

static long zero;
static long long_max = LONG_MAX;

struct ctl_table epoll_table[] = {
	{
		.procname	= "max_user_watches",
		.data		= &max_user_watches,
		.maxlen		= sizeof(max_user_watches),
		.mode		= 0644,
		.proc_handler	= proc_doulongvec_minmax,
		.extra1		= &zero,
		.extra2		= &long_max,
	},
	{ }
};
#endif /* CONFIG_SYSCTL */

static const struct file_operations eventpoll_fops;

static inline int is_file_epoll(struct file *f)
{
	return f->f_op == &eventpoll_fops;
}

/* Setup the structure that is used as key for the RB tree */
static inline void ep_set_ffd(struct epoll_filefd *ffd,
			      struct file *file, int fd)
{
	ffd->file = file;
	ffd->fd = fd;
}

/* Compare RB tree keys */
static inline int ep_cmp_ffd(struct epoll_filefd *p1,
			     struct epoll_filefd *p2)
{
	return (p1->file > p2->file ? +1:
	        (p1->file < p2->file ? -1 : p1->fd - p2->fd));
}

/* Tells us if the item is currently linked */
static inline int ep_is_linked(struct epitem *epi)
{
	return !list_empty(&epi->rdllink);
}

static inline struct eppoll_entry *ep_pwq_from_wait(wait_queue_entry_t *p)
{
	return container_of(p, struct eppoll_entry, wait);
}

/* Get the "struct epitem" from a wait queue pointer */
static inline struct epitem *ep_item_from_wait(wait_queue_entry_t *p)
{
	return container_of(p, struct eppoll_entry, wait)->base;
}

/* Get the "struct epitem" from an epoll queue wrapper */
static inline struct epitem *ep_item_from_epqueue(poll_table *p)
{
	return container_of(p, struct ep_pqueue, pt)->epi;
}

/* Tells if the epoll_ctl(2) operation needs an event copy from userspace */
static inline int ep_op_has_event(int op)
{
	return op != EPOLL_CTL_DEL;
}

/* Initialize the poll safe wake up structure */
static void ep_nested_calls_init(struct nested_calls *ncalls)
{
	INIT_LIST_HEAD(&ncalls->tasks_call_list);
	spin_lock_init(&ncalls->lock);
}

/**
 * ep_events_available - Checks if ready events might be available.
 *
 * @ep: Pointer to the eventpoll context.
 *
 * Returns: Returns a value different than zero if ready events are available,
 *          or zero otherwise.
 */
static inline int ep_events_available(struct eventpoll *ep)
{
	return !list_empty_careful(&ep->rdllist) ||
		READ_ONCE(ep->ovflist) != EP_UNACTIVE_PTR;
}

#ifdef CONFIG_NET_RX_BUSY_POLL
static bool ep_busy_loop_end(void *p, unsigned long start_time)
{
	struct eventpoll *ep = p;

	return ep_events_available(ep) || busy_loop_timeout(start_time);
}

/*
 * Busy poll if globally on and supporting sockets found && no events,
 * busy loop will return if need_resched or ep_events_available.
 *
 * we must do our busy polling with irqs enabled
 */
static void ep_busy_loop(struct eventpoll *ep, int nonblock)
{
	unsigned int napi_id = READ_ONCE(ep->napi_id);

	if ((napi_id >= MIN_NAPI_ID) && net_busy_loop_on())
		napi_busy_loop(napi_id, nonblock ? NULL : ep_busy_loop_end, ep);
}

static inline void ep_reset_busy_poll_napi_id(struct eventpoll *ep)
{
	if (ep->napi_id)
		ep->napi_id = 0;
}

/*
 * Set epoll busy poll NAPI ID from sk.
 */
static inline void ep_set_busy_poll_napi_id(struct epitem *epi)
{
	struct eventpoll *ep;
	unsigned int napi_id;
	struct socket *sock;
	struct sock *sk;
	int err;

	if (!net_busy_loop_on())
		return;

	sock = sock_from_file(epi->ffd.file, &err);
	if (!sock)
		return;

	sk = sock->sk;
	if (!sk)
		return;

	napi_id = READ_ONCE(sk->sk_napi_id);
	ep = epi->ep;

	/* Non-NAPI IDs can be rejected
	 *	or
	 * Nothing to do if we already have this ID
	 */
	if (napi_id < MIN_NAPI_ID || napi_id == ep->napi_id)
		return;

	/* record NAPI ID for use in next busy poll */
	ep->napi_id = napi_id;
}

#else

static inline void ep_busy_loop(struct eventpoll *ep, int nonblock)
{
}

static inline void ep_reset_busy_poll_napi_id(struct eventpoll *ep)
{
}

static inline void ep_set_busy_poll_napi_id(struct epitem *epi)
{
}

#endif /* CONFIG_NET_RX_BUSY_POLL */

/**
 * ep_call_nested - Perform a bound (possibly) nested call, by checking
 *                  that the recursion limit is not exceeded, and that
 *                  the same nested call (by the meaning of same cookie) is
 *                  no re-entered.
 *
 * @ncalls: Pointer to the nested_calls structure to be used for this call.
 * @nproc: Nested call core function pointer.
 * @priv: Opaque data to be passed to the @nproc callback.
 * @cookie: Cookie to be used to identify this nested call.
 * @ctx: This instance context.
 *
 * Returns: Returns the code returned by the @nproc callback, or -1 if
 *          the maximum recursion limit has been exceeded.
 */
static int ep_call_nested(struct nested_calls *ncalls,
			  int (*nproc)(void *, void *, int), void *priv,
			  void *cookie, void *ctx)
{
	int error, call_nests = 0;
	unsigned long flags;
	struct list_head *lsthead = &ncalls->tasks_call_list;
	struct nested_call_node *tncur;
	struct nested_call_node tnode;

	spin_lock_irqsave(&ncalls->lock, flags);

	/*
	 * Try to see if the current task is already inside this wakeup call.
	 * We use a list here, since the population inside this set is always
	 * very much limited.
	 */
	list_for_each_entry(tncur, lsthead, llink) {
		if (tncur->ctx == ctx &&
		    (tncur->cookie == cookie || ++call_nests > EP_MAX_NESTS)) {
			/*
			 * Ops ... loop detected or maximum nest level reached.
			 * We abort this wake by breaking the cycle itself.
			 */
			error = -1;
			goto out_unlock;
		}
	}

	/* Add the current task and cookie to the list */
	tnode.ctx = ctx;
	tnode.cookie = cookie;
	list_add(&tnode.llink, lsthead);

	spin_unlock_irqrestore(&ncalls->lock, flags);

	/* Call the nested function */
	error = (*nproc)(priv, cookie, call_nests);

	/* Remove the current task from the list */
	spin_lock_irqsave(&ncalls->lock, flags);
	list_del(&tnode.llink);
out_unlock:
	spin_unlock_irqrestore(&ncalls->lock, flags);

	return error;
}

/*
 * As described in commit 0ccf831cb lockdep: annotate epoll
 * the use of wait queues used by epoll is done in a very controlled
 * manner. Wake ups can nest inside each other, but are never done
 * with the same locking. For example:
 *
 *   dfd = socket(...);
 *   efd1 = epoll_create();
 *   efd2 = epoll_create();
 *   epoll_ctl(efd1, EPOLL_CTL_ADD, dfd, ...);
 *   epoll_ctl(efd2, EPOLL_CTL_ADD, efd1, ...);
 *
 * When a packet arrives to the device underneath "dfd", the net code will
 * issue a wake_up() on its poll wake list. Epoll (efd1) has installed a
 * callback wakeup entry on that queue, and the wake_up() performed by the
 * "dfd" net code will end up in ep_poll_callback(). At this point epoll
 * (efd1) notices that it may have some event ready, so it needs to wake up
 * the waiters on its poll wait list (efd2). So it calls ep_poll_safewake()
 * that ends up in another wake_up(), after having checked about the
 * recursion constraints. That are, no more than EP_MAX_POLLWAKE_NESTS, to
 * avoid stack blasting.
 *
 * When CONFIG_DEBUG_LOCK_ALLOC is enabled, make sure lockdep can handle
 * this special case of epoll.
 */
#ifdef CONFIG_DEBUG_LOCK_ALLOC

static struct nested_calls poll_safewake_ncalls;

static int ep_poll_wakeup_proc(void *priv, void *cookie, int call_nests)
{
	unsigned long flags;
	wait_queue_head_t *wqueue = (wait_queue_head_t *)cookie;

	spin_lock_irqsave_nested(&wqueue->lock, flags, call_nests + 1);
	wake_up_locked_poll(wqueue, EPOLLIN);
	spin_unlock_irqrestore(&wqueue->lock, flags);

	return 0;
}

static void ep_poll_safewake(wait_queue_head_t *wq)
{
	int this_cpu = get_cpu();

	ep_call_nested(&poll_safewake_ncalls,
		       ep_poll_wakeup_proc, NULL, wq, (void *) (long) this_cpu);

	put_cpu();
}

#else

static void ep_poll_safewake(wait_queue_head_t *wq)
{
	wake_up_poll(wq, EPOLLIN);
}

#endif

static void ep_remove_wait_queue(struct eppoll_entry *pwq)
{
	wait_queue_head_t *whead;

	rcu_read_lock();
	/*
	 * If it is cleared by POLLFREE, it should be rcu-safe.
	 * If we read NULL we need a barrier paired with
	 * smp_store_release() in ep_poll_callback(), otherwise
	 * we rely on whead->lock.
	 */
	whead = smp_load_acquire(&pwq->whead);
	if (whead)
		remove_wait_queue(whead, &pwq->wait);
	rcu_read_unlock();
}

/*
 * This function unregisters poll callbacks from the associated file
 * descriptor.  Must be called with "mtx" held (or "epmutex" if called from
 * ep_free).
 */
static void ep_unregister_pollwait(struct eventpoll *ep, struct epitem *epi)
{
	struct list_head *lsthead = &epi->pwqlist;
	struct eppoll_entry *pwq;

	while (!list_empty(lsthead)) {
		pwq = list_first_entry(lsthead, struct eppoll_entry, llink);

		list_del(&pwq->llink);
		ep_remove_wait_queue(pwq);
		kmem_cache_free(pwq_cache, pwq);
	}
}

/* call only when ep->mtx is held */
static inline struct wakeup_source *ep_wakeup_source(struct epitem *epi)
{
	return rcu_dereference_check(epi->ws, lockdep_is_held(&epi->ep->mtx));
}

/* call only when ep->mtx is held */
static inline void ep_pm_stay_awake(struct epitem *epi)
{
	struct wakeup_source *ws = ep_wakeup_source(epi);

	if (ws)
		__pm_stay_awake(ws);
}

static inline bool ep_has_wakeup_source(struct epitem *epi)
{
	return rcu_access_pointer(epi->ws) ? true : false;
}

/* call when ep->mtx cannot be held (ep_poll_callback) */
static inline void ep_pm_stay_awake_rcu(struct epitem *epi)
{
	struct wakeup_source *ws;

	rcu_read_lock();
	ws = rcu_dereference(epi->ws);
	if (ws)
		__pm_stay_awake(ws);
	rcu_read_unlock();
}

/**
 * ep_scan_ready_list - Scans the ready list in a way that makes possible for
 *                      the scan code, to call f_op->poll(). Also allows for
 *                      O(NumReady) performance.
 *
 * @ep: Pointer to the epoll private data structure.
 * @sproc: Pointer to the scan callback.
 * @priv: Private opaque data passed to the @sproc callback.
 * @depth: The current depth of recursive f_op->poll calls.
 * @ep_locked: caller already holds ep->mtx
 *
 * Returns: The same integer error code returned by the @sproc callback.
 */
static __poll_t ep_scan_ready_list(struct eventpoll *ep,
			      __poll_t (*sproc)(struct eventpoll *,
					   struct list_head *, void *),
			      void *priv, int depth, bool ep_locked)
{
	__poll_t res;
	int pwake = 0;
	struct epitem *epi, *nepi;
	LIST_HEAD(txlist);

	lockdep_assert_irqs_enabled();

	/*
	 * We need to lock this because we could be hit by
	 * eventpoll_release_file() and epoll_ctl().
	 */

	if (!ep_locked)
		mutex_lock_nested(&ep->mtx, depth);

	/*
	 * Steal the ready list, and re-init the original one to the
	 * empty list. Also, set ep->ovflist to NULL so that events
	 * happening while looping w/out locks, are not lost. We cannot
	 * have the poll callback to queue directly on ep->rdllist,
	 * because we want the "sproc" callback to be able to do it
	 * in a lockless way.
	 */
	write_lock_irq(&ep->lock);
	list_splice_init(&ep->rdllist, &txlist);
	WRITE_ONCE(ep->ovflist, NULL);
	write_unlock_irq(&ep->lock);

	/*
	 * Now call the callback function.
	 */
	res = (*sproc)(ep, &txlist, priv);

	write_lock_irq(&ep->lock);
	/*
	 * During the time we spent inside the "sproc" callback, some
	 * other events might have been queued by the poll callback.
	 * We re-insert them inside the main ready-list here.
	 */
	for (nepi = READ_ONCE(ep->ovflist); (epi = nepi) != NULL;
	     nepi = epi->next, epi->next = EP_UNACTIVE_PTR) {
		/*
		 * We need to check if the item is already in the list.
		 * During the "sproc" callback execution time, items are
		 * queued into ->ovflist but the "txlist" might already
		 * contain them, and the list_splice() below takes care of them.
		 */
		if (!ep_is_linked(epi)) {
			/*
			 * ->ovflist is LIFO, so we have to reverse it in order
			 * to keep in FIFO.
			 */
			list_add(&epi->rdllink, &ep->rdllist);
			ep_pm_stay_awake(epi);
		}
	}
	/*
	 * We need to set back ep->ovflist to EP_UNACTIVE_PTR, so that after
	 * releasing the lock, events will be queued in the normal way inside
	 * ep->rdllist.
	 */
	WRITE_ONCE(ep->ovflist, EP_UNACTIVE_PTR);

	/*
	 * Quickly re-inject items left on "txlist".
	 */
	list_splice(&txlist, &ep->rdllist);
	__pm_relax(ep->ws);

	if (!list_empty(&ep->rdllist)) {
		/*
		 * Wake up (if active) both the eventpoll wait list and
		 * the ->poll() wait list (delayed after we release the lock).
		 */
		if (waitqueue_active(&ep->wq))
			wake_up(&ep->wq);
		if (waitqueue_active(&ep->poll_wait))
			pwake++;
	}
	write_unlock_irq(&ep->lock);

	if (!ep_locked)
		mutex_unlock(&ep->mtx);

	/* We have to call this outside the lock */
	if (pwake)
		ep_poll_safewake(&ep->poll_wait);

	return res;
}

static void epi_rcu_free(struct rcu_head *head)
{
	struct epitem *epi = container_of(head, struct epitem, rcu);
	kmem_cache_free(epi_cache, epi);
}

/*
 * Removes a "struct epitem" from the eventpoll RB tree and deallocates
 * all the associated resources. Must be called with "mtx" held.
 */
static int ep_remove(struct eventpoll *ep, struct epitem *epi)
{
	struct file *file = epi->ffd.file;

	lockdep_assert_irqs_enabled();

	/*
	 * Removes poll wait queue hooks.
	 */
	ep_unregister_pollwait(ep, epi);

	/* Remove the current item from the list of epoll hooks */
	spin_lock(&file->f_lock);
	list_del_rcu(&epi->fllink);
	spin_unlock(&file->f_lock);

	rb_erase_cached(&epi->rbn, &ep->rbr);

	write_lock_irq(&ep->lock);
	if (ep_is_linked(epi))
		list_del_init(&epi->rdllink);
	write_unlock_irq(&ep->lock);

	wakeup_source_unregister(ep_wakeup_source(epi));
	/*
	 * At this point it is safe to free the eventpoll item. Use the union
	 * field epi->rcu, since we are trying to minimize the size of
	 * 'struct epitem'. The 'rbn' field is no longer in use. Protected by
	 * ep->mtx. The rcu read side, reverse_path_check_proc(), does not make
	 * use of the rbn field.
	 */
	call_rcu(&epi->rcu, epi_rcu_free);

	atomic_long_dec(&ep->user->epoll_watches);

	return 0;
}

static void ep_free(struct eventpoll *ep)
{
	struct rb_node *rbp;
	struct epitem *epi;

	/* We need to release all tasks waiting for these file */
	if (waitqueue_active(&ep->poll_wait))
		ep_poll_safewake(&ep->poll_wait);

	/*
	 * We need to lock this because we could be hit by
	 * eventpoll_release_file() while we're freeing the "struct eventpoll".
	 * We do not need to hold "ep->mtx" here because the epoll file
	 * is on the way to be removed and no one has references to it
	 * anymore. The only hit might come from eventpoll_release_file() but
	 * holding "epmutex" is sufficient here.
	 */
	mutex_lock(&epmutex);

	/*
	 * Walks through the whole tree by unregistering poll callbacks.
	 */
	for (rbp = rb_first_cached(&ep->rbr); rbp; rbp = rb_next(rbp)) {
		epi = rb_entry(rbp, struct epitem, rbn);

		ep_unregister_pollwait(ep, epi);
		cond_resched();
	}

	/*
	 * Walks through the whole tree by freeing each "struct epitem". At this
	 * point we are sure no poll callbacks will be lingering around, and also by
	 * holding "epmutex" we can be sure that no file cleanup code will hit
	 * us during this operation. So we can avoid the lock on "ep->lock".
	 * We do not need to lock ep->mtx, either, we only do it to prevent
	 * a lockdep warning.
	 */
	mutex_lock(&ep->mtx);
	while ((rbp = rb_first_cached(&ep->rbr)) != NULL) {
		epi = rb_entry(rbp, struct epitem, rbn);
		ep_remove(ep, epi);
		cond_resched();
	}
	mutex_unlock(&ep->mtx);

	mutex_unlock(&epmutex);
	mutex_destroy(&ep->mtx);
	free_uid(ep->user);
	wakeup_source_unregister(ep->ws);
	kfree(ep);
}

static int ep_eventpoll_release(struct inode *inode, struct file *file)
{
	struct eventpoll *ep = file->private_data;

	if (ep)
		ep_free(ep);

	return 0;
}

static __poll_t ep_read_events_proc(struct eventpoll *ep, struct list_head *head,
			       void *priv);
static void ep_ptable_queue_proc(struct file *file, wait_queue_head_t *whead,
				 poll_table *pt);

/*
 * Differs from ep_eventpoll_poll() in that internal callers already have
 * the ep->mtx so we need to start from depth=1, such that mutex_lock_nested()
 * is correctly annotated.
 */
static __poll_t ep_item_poll(const struct epitem *epi, poll_table *pt,
				 int depth)
{
	struct eventpoll *ep;
	bool locked;

	pt->_key = epi->event.events;
	if (!is_file_epoll(epi->ffd.file))
		return vfs_poll(epi->ffd.file, pt) & epi->event.events;

	ep = epi->ffd.file->private_data;
	poll_wait(epi->ffd.file, &ep->poll_wait, pt);
	locked = pt && (pt->_qproc == ep_ptable_queue_proc);

	return ep_scan_ready_list(epi->ffd.file->private_data,
				  ep_read_events_proc, &depth, depth,
				  locked) & epi->event.events;
}

static __poll_t ep_read_events_proc(struct eventpoll *ep, struct list_head *head,
			       void *priv)
{
	struct epitem *epi, *tmp;
	poll_table pt;
	int depth = *(int *)priv;

	init_poll_funcptr(&pt, NULL);
	depth++;

	list_for_each_entry_safe(epi, tmp, head, rdllink) {
		if (ep_item_poll(epi, &pt, depth)) {
			return EPOLLIN | EPOLLRDNORM;
		} else {
			/*
			 * Item has been dropped into the ready list by the poll
			 * callback, but it's not actually ready, as far as
			 * caller requested events goes. We can remove it here.
			 */
			__pm_relax(ep_wakeup_source(epi));
			list_del_init(&epi->rdllink);
		}
	}

	return 0;
}

static __poll_t ep_eventpoll_poll(struct file *file, poll_table *wait)
{
	struct eventpoll *ep = file->private_data;
	int depth = 0;

	/* Insert inside our poll wait queue */
	poll_wait(file, &ep->poll_wait, wait);

	/*
	 * Proceed to find out if wanted events are really available inside
	 * the ready list.
	 */
	return ep_scan_ready_list(ep, ep_read_events_proc,
				  &depth, depth, false);
}

#ifdef CONFIG_PROC_FS
static void ep_show_fdinfo(struct seq_file *m, struct file *f)
{
	struct eventpoll *ep = f->private_data;
	struct rb_node *rbp;

	mutex_lock(&ep->mtx);
	for (rbp = rb_first_cached(&ep->rbr); rbp; rbp = rb_next(rbp)) {
		struct epitem *epi = rb_entry(rbp, struct epitem, rbn);
		struct inode *inode = file_inode(epi->ffd.file);

		seq_printf(m, "tfd: %8d events: %8x data: %16llx "
			   " pos:%lli ino:%lx sdev:%x\n",
			   epi->ffd.fd, epi->event.events,
			   (long long)epi->event.data,
			   (long long)epi->ffd.file->f_pos,
			   inode->i_ino, inode->i_sb->s_dev);
		if (seq_has_overflowed(m))
			break;
	}
	mutex_unlock(&ep->mtx);
}
#endif

/* File callbacks that implement the eventpoll file behaviour */
static const struct file_operations eventpoll_fops = {
#ifdef CONFIG_PROC_FS
	.show_fdinfo	= ep_show_fdinfo,
#endif
	.release	= ep_eventpoll_release,
	.poll		= ep_eventpoll_poll,
	.llseek		= noop_llseek,
};

/*
 * This is called from eventpoll_release() to unlink files from the eventpoll
 * interface. We need to have this facility to cleanup correctly files that are
 * closed without being removed from the eventpoll interface.
 */
void eventpoll_release_file(struct file *file)
{
	struct eventpoll *ep;
	struct epitem *epi, *next;

	/*
	 * We don't want to get "file->f_lock" because it is not
	 * necessary. It is not necessary because we're in the "struct file"
	 * cleanup path, and this means that no one is using this file anymore.
	 * So, for example, epoll_ctl() cannot hit here since if we reach this
	 * point, the file counter already went to zero and fget() would fail.
	 * The only hit might come from ep_free() but by holding the mutex
	 * will correctly serialize the operation. We do need to acquire
	 * "ep->mtx" after "epmutex" because ep_remove() requires it when called
	 * from anywhere but ep_free().
	 *
	 * Besides, ep_remove() acquires the lock, so we can't hold it here.
	 */
	mutex_lock(&epmutex);
	list_for_each_entry_safe(epi, next, &file->f_ep_links, fllink) {
		ep = epi->ep;
		mutex_lock_nested(&ep->mtx, 0);
		ep_remove(ep, epi);
		mutex_unlock(&ep->mtx);
	}
	mutex_unlock(&epmutex);
}

static int ep_alloc(struct eventpoll **pep)
{
	int error;
	struct user_struct *user;
	struct eventpoll *ep;

	user = get_current_user();
	error = -ENOMEM;
	ep = kzalloc(sizeof(*ep), GFP_KERNEL);
	if (unlikely(!ep))
		goto free_uid;

	mutex_init(&ep->mtx);
	rwlock_init(&ep->lock);
	init_waitqueue_head(&ep->wq);
	init_waitqueue_head(&ep->poll_wait);
	INIT_LIST_HEAD(&ep->rdllist);
	ep->rbr = RB_ROOT_CACHED;
	ep->ovflist = EP_UNACTIVE_PTR;
	ep->user = user;

	*pep = ep;

	return 0;

free_uid:
	free_uid(user);
	return error;
}

/*
 * Search the file inside the eventpoll tree. The RB tree operations
 * are protected by the "mtx" mutex, and ep_find() must be called with
 * "mtx" held.
 */
static struct epitem *ep_find(struct eventpoll *ep, struct file *file, int fd)
{
	int kcmp;
	struct rb_node *rbp;
	struct epitem *epi, *epir = NULL;
	struct epoll_filefd ffd;

	ep_set_ffd(&ffd, file, fd);
	for (rbp = ep->rbr.rb_root.rb_node; rbp; ) {
		epi = rb_entry(rbp, struct epitem, rbn);
		kcmp = ep_cmp_ffd(&ffd, &epi->ffd);
		if (kcmp > 0)
			rbp = rbp->rb_right;
		else if (kcmp < 0)
			rbp = rbp->rb_left;
		else {
			epir = epi;
			break;
		}
	}

	return epir;
}

#ifdef CONFIG_CHECKPOINT_RESTORE
static struct epitem *ep_find_tfd(struct eventpoll *ep, int tfd, unsigned long toff)
{
	struct rb_node *rbp;
	struct epitem *epi;

	for (rbp = rb_first_cached(&ep->rbr); rbp; rbp = rb_next(rbp)) {
		epi = rb_entry(rbp, struct epitem, rbn);
		if (epi->ffd.fd == tfd) {
			if (toff == 0)
				return epi;
			else
				toff--;
		}
		cond_resched();
	}

	return NULL;
}

struct file *get_epoll_tfile_raw_ptr(struct file *file, int tfd,
				     unsigned long toff)
{
	struct file *file_raw;
	struct eventpoll *ep;
	struct epitem *epi;

	if (!is_file_epoll(file))
		return ERR_PTR(-EINVAL);

	ep = file->private_data;

	mutex_lock(&ep->mtx);
	epi = ep_find_tfd(ep, tfd, toff);
	if (epi)
		file_raw = epi->ffd.file;
	else
		file_raw = ERR_PTR(-ENOENT);
	mutex_unlock(&ep->mtx);

	return file_raw;
}
#endif /* CONFIG_CHECKPOINT_RESTORE */

/**
 * Adds a new entry to the tail of the list in a lockless way, i.e.
 * multiple CPUs are allowed to call this function concurrently.
 *
 * Beware: it is necessary to prevent any other modifications of the
 *         existing list until all changes are completed, in other words
 *         concurrent list_add_tail_lockless() calls should be protected
 *         with a read lock, where write lock acts as a barrier which
 *         makes sure all list_add_tail_lockless() calls are fully
 *         completed.
 *
 *        Also an element can be locklessly added to the list only in one
 *        direction i.e. either to the tail either to the head, otherwise
 *        concurrent access will corrupt the list.
 *
 * Returns %false if element has been already added to the list, %true
 * otherwise.
 */
static inline bool list_add_tail_lockless(struct list_head *new,
					  struct list_head *head)
{
	struct list_head *prev;

	/*
	 * This is simple 'new->next = head' operation, but cmpxchg()
	 * is used in order to detect that same element has been just
	 * added to the list from another CPU: the winner observes
	 * new->next == new.
	 */
	if (cmpxchg(&new->next, new, head) != new)
		return false;

	/*
	 * Initially ->next of a new element must be updated with the head
	 * (we are inserting to the tail) and only then pointers are atomically
	 * exchanged.  XCHG guarantees memory ordering, thus ->next should be
	 * updated before pointers are actually swapped and pointers are
	 * swapped before prev->next is updated.
	 */

	prev = xchg(&head->prev, new);

	/*
	 * It is safe to modify prev->next and new->prev, because a new element
	 * is added only to the tail and new->next is updated before XCHG.
	 */

	prev->next = new;
	new->prev = prev;

	return true;
}

/**
 * Chains a new epi entry to the tail of the ep->ovflist in a lockless way,
 * i.e. multiple CPUs are allowed to call this function concurrently.
 *
 * Returns %false if epi element has been already chained, %true otherwise.
 */
static inline bool chain_epi_lockless(struct epitem *epi)
{
	struct eventpoll *ep = epi->ep;

	/* Check that the same epi has not been just chained from another CPU */
	if (cmpxchg(&epi->next, EP_UNACTIVE_PTR, NULL) != EP_UNACTIVE_PTR)
		return false;

	/* Atomically exchange tail */
	epi->next = xchg(&ep->ovflist, epi);

	return true;
}

/*
 * This is the callback that is passed to the wait queue wakeup
 * mechanism. It is called by the stored file descriptors when they
 * have events to report.
 *
 * This callback takes a read lock in order not to content with concurrent
 * events from another file descriptors, thus all modifications to ->rdllist
 * or ->ovflist are lockless.  Read lock is paired with the write lock from
 * ep_scan_ready_list(), which stops all list modifications and guarantees
 * that lists state is seen correctly.
 *
 * Another thing worth to mention is that ep_poll_callback() can be called
 * concurrently for the same @epi from different CPUs if poll table was inited
 * with several wait queues entries.  Plural wakeup from different CPUs of a
 * single wait queue is serialized by wq.lock, but the case when multiple wait
 * queues are used should be detected accordingly.  This is detected using
 * cmpxchg() operation.
 */
static int ep_poll_callback(wait_queue_entry_t *wait, unsigned mode, int sync, void *key)
{
	int pwake = 0;
	struct epitem *epi = ep_item_from_wait(wait);
	struct eventpoll *ep = epi->ep;
	__poll_t pollflags = key_to_poll(key);
	unsigned long flags;
	int ewake = 0;

	read_lock_irqsave(&ep->lock, flags);

	ep_set_busy_poll_napi_id(epi);

	/*
	 * If the event mask does not contain any poll(2) event, we consider the
	 * descriptor to be disabled. This condition is likely the effect of the
	 * EPOLLONESHOT bit that disables the descriptor when an event is received,
	 * until the next EPOLL_CTL_MOD will be issued.
	 */
	if (!(epi->event.events & ~EP_PRIVATE_BITS))
		goto out_unlock;

	/*
	 * Check the events coming with the callback. At this stage, not
	 * every device reports the events in the "key" parameter of the
	 * callback. We need to be able to handle both cases here, hence the
	 * test for "key" != NULL before the event match test.
	 */
	if (pollflags && !(pollflags & epi->event.events))
		goto out_unlock;

	/*
	 * If we are transferring events to userspace, we can hold no locks
	 * (because we're accessing user memory, and because of linux f_op->poll()
	 * semantics). All the events that happen during that period of time are
	 * chained in ep->ovflist and requeued later on.
	 */
	if (READ_ONCE(ep->ovflist) != EP_UNACTIVE_PTR) {
		if (epi->next == EP_UNACTIVE_PTR &&
		    chain_epi_lockless(epi))
			ep_pm_stay_awake_rcu(epi);
		goto out_unlock;
	}

	/* If this file is already in the ready list we exit soon */
	if (!ep_is_linked(epi) &&
	    list_add_tail_lockless(&epi->rdllink, &ep->rdllist)) {
		ep_pm_stay_awake_rcu(epi);
	}

	/*
	 * Wake up ( if active ) both the eventpoll wait list and the ->poll()
	 * wait list.
	 */
	if (waitqueue_active(&ep->wq)) {
		if ((epi->event.events & EPOLLEXCLUSIVE) &&
					!(pollflags & POLLFREE)) {
			switch (pollflags & EPOLLINOUT_BITS) {
			case EPOLLIN:
				if (epi->event.events & EPOLLIN)
					ewake = 1;
				break;
			case EPOLLOUT:
				if (epi->event.events & EPOLLOUT)
					ewake = 1;
				break;
			case 0:
				ewake = 1;
				break;
			}
		}
		wake_up(&ep->wq);
	}
	if (waitqueue_active(&ep->poll_wait))
		pwake++;

out_unlock:
	read_unlock_irqrestore(&ep->lock, flags);

	/* We have to call this outside the lock */
	if (pwake)
		ep_poll_safewake(&ep->poll_wait);

	if (!(epi->event.events & EPOLLEXCLUSIVE))
		ewake = 1;

	if (pollflags & POLLFREE) {
		/*
		 * If we race with ep_remove_wait_queue() it can miss
		 * ->whead = NULL and do another remove_wait_queue() after
		 * us, so we can't use __remove_wait_queue().
		 */
		list_del_init(&wait->entry);
		/*
		 * ->whead != NULL protects us from the race with ep_free()
		 * or ep_remove(), ep_remove_wait_queue() takes whead->lock
		 * held by the caller. Once we nullify it, nothing protects
		 * ep/epi or even wait.
		 */
		smp_store_release(&ep_pwq_from_wait(wait)->whead, NULL);
	}

	return ewake;
}

/*
 * This is the callback that is used to add our wait queue to the
 * target file wakeup lists.
 */
static void ep_ptable_queue_proc(struct file *file, wait_queue_head_t *whead,
				 poll_table *pt)
{
	struct epitem *epi = ep_item_from_epqueue(pt);
	struct eppoll_entry *pwq;

	if (epi->nwait >= 0 && (pwq = kmem_cache_alloc(pwq_cache, GFP_KERNEL))) {
		init_waitqueue_func_entry(&pwq->wait, ep_poll_callback);
		pwq->whead = whead;
		pwq->base = epi;
		if (epi->event.events & EPOLLEXCLUSIVE)
			add_wait_queue_exclusive(whead, &pwq->wait);
		else
			add_wait_queue(whead, &pwq->wait);
		list_add_tail(&pwq->llink, &epi->pwqlist);
		epi->nwait++;
	} else {
		/* We have to signal that an error occurred */
		epi->nwait = -1;
	}
}

static void ep_rbtree_insert(struct eventpoll *ep, struct epitem *epi)
{
	int kcmp;
	struct rb_node **p = &ep->rbr.rb_root.rb_node, *parent = NULL;
	struct epitem *epic;
	bool leftmost = true;

	while (*p) {
		parent = *p;
		epic = rb_entry(parent, struct epitem, rbn);
		kcmp = ep_cmp_ffd(&epi->ffd, &epic->ffd);
		if (kcmp > 0) {
			p = &parent->rb_right;
			leftmost = false;
		} else
			p = &parent->rb_left;
	}
	rb_link_node(&epi->rbn, parent, p);
	rb_insert_color_cached(&epi->rbn, &ep->rbr, leftmost);
}



#define PATH_ARR_SIZE 5
/*
 * These are the number paths of length 1 to 5, that we are allowing to emanate
 * from a single file of interest. For example, we allow 1000 paths of length
 * 1, to emanate from each file of interest. This essentially represents the
 * potential wakeup paths, which need to be limited in order to avoid massive
 * uncontrolled wakeup storms. The common use case should be a single ep which
 * is connected to n file sources. In this case each file source has 1 path
 * of length 1. Thus, the numbers below should be more than sufficient. These
 * path limits are enforced during an EPOLL_CTL_ADD operation, since a modify
 * and delete can't add additional paths. Protected by the epmutex.
 */
static const int path_limits[PATH_ARR_SIZE] = { 1000, 500, 100, 50, 10 };
static int path_count[PATH_ARR_SIZE];

static int path_count_inc(int nests)
{
	/* Allow an arbitrary number of depth 1 paths */
	if (nests == 0)
		return 0;

	if (++path_count[nests] > path_limits[nests])
		return -1;
	return 0;
}

static void path_count_init(void)
{
	int i;

	for (i = 0; i < PATH_ARR_SIZE; i++)
		path_count[i] = 0;
}

static int reverse_path_check_proc(void *priv, void *cookie, int call_nests)
{
	int error = 0;
	struct file *file = priv;
	struct file *child_file;
	struct epitem *epi;

	/* CTL_DEL can remove links here, but that can't increase our count */
	rcu_read_lock();
	list_for_each_entry_rcu(epi, &file->f_ep_links, fllink) {
		child_file = epi->ep->file;
		if (is_file_epoll(child_file)) {
			if (list_empty(&child_file->f_ep_links)) {
				if (path_count_inc(call_nests)) {
					error = -1;
					break;
				}
			} else {
				error = ep_call_nested(&poll_loop_ncalls,
							reverse_path_check_proc,
							child_file, child_file,
							current);
			}
			if (error != 0)
				break;
		} else {
			printk(KERN_ERR "reverse_path_check_proc: "
				"file is not an ep!\n");
		}
	}
	rcu_read_unlock();
	return error;
}

/**
 * reverse_path_check - The tfile_check_list is list of file *, which have
 *                      links that are proposed to be newly added. We need to
 *                      make sure that those added links don't add too many
 *                      paths such that we will spend all our time waking up
 *                      eventpoll objects.
 *
 * Returns: Returns zero if the proposed links don't create too many paths,
 *	    -1 otherwise.
 */
static int reverse_path_check(void)
{
	int error = 0;
	struct file *current_file;

	/* let's call this for all tfiles */
	list_for_each_entry(current_file, &tfile_check_list, f_tfile_llink) {
		path_count_init();
		error = ep_call_nested(&poll_loop_ncalls,
					reverse_path_check_proc, current_file,
					current_file, current);
		if (error)
			break;
	}
	return error;
}

static int ep_create_wakeup_source(struct epitem *epi)
{
	const char *name;
	struct wakeup_source *ws;

	if (!epi->ep->ws) {
		epi->ep->ws = wakeup_source_register("eventpoll");
		if (!epi->ep->ws)
			return -ENOMEM;
	}

	name = epi->ffd.file->f_path.dentry->d_name.name;
	ws = wakeup_source_register(name);

	if (!ws)
		return -ENOMEM;
	rcu_assign_pointer(epi->ws, ws);

	return 0;
}

/* rare code path, only used when EPOLL_CTL_MOD removes a wakeup source */
static noinline void ep_destroy_wakeup_source(struct epitem *epi)
{
	struct wakeup_source *ws = ep_wakeup_source(epi);

	RCU_INIT_POINTER(epi->ws, NULL);

	/*
	 * wait for ep_pm_stay_awake_rcu to finish, synchronize_rcu is
	 * used internally by wakeup_source_remove, too (called by
	 * wakeup_source_unregister), so we cannot use call_rcu
	 */
	synchronize_rcu();
	wakeup_source_unregister(ws);
}

/*
 * Must be called with "mtx" held.
 */
static int ep_insert(struct eventpoll *ep, const struct epoll_event *event,
		     struct file *tfile, int fd, int full_check)
{
	int error, pwake = 0;
	__poll_t revents;
	long user_watches;
	struct epitem *epi;
	struct ep_pqueue epq;

	lockdep_assert_irqs_enabled();

	user_watches = atomic_long_read(&ep->user->epoll_watches);
	if (unlikely(user_watches >= max_user_watches))
		return -ENOSPC;
	if (!(epi = kmem_cache_alloc(epi_cache, GFP_KERNEL)))
		return -ENOMEM;

	/* Item initialization follow here ... */
	INIT_LIST_HEAD(&epi->rdllink);
	INIT_LIST_HEAD(&epi->fllink);
	INIT_LIST_HEAD(&epi->pwqlist);
	epi->ep = ep;
	ep_set_ffd(&epi->ffd, tfile, fd);
	epi->event = *event;
	epi->nwait = 0;
	epi->next = EP_UNACTIVE_PTR;
	if (epi->event.events & EPOLLWAKEUP) {
		error = ep_create_wakeup_source(epi);
		if (error)
			goto error_create_wakeup_source;
	} else {
		RCU_INIT_POINTER(epi->ws, NULL);
	}

	/* Initialize the poll table using the queue callback */
	epq.epi = epi;
	init_poll_funcptr(&epq.pt, ep_ptable_queue_proc);

	/*
	 * Attach the item to the poll hooks and get current event bits.
	 * We can safely use the file* here because its usage count has
	 * been increased by the caller of this function. Note that after
	 * this operation completes, the poll callback can start hitting
	 * the new item.
	 */
	revents = ep_item_poll(epi, &epq.pt, 1);

	/*
	 * We have to check if something went wrong during the poll wait queue
	 * install process. Namely an allocation for a wait queue failed due
	 * high memory pressure.
	 */
	error = -ENOMEM;
	if (epi->nwait < 0)
		goto error_unregister;

	/* Add the current item to the list of active epoll hook for this file */
	spin_lock(&tfile->f_lock);
	list_add_tail_rcu(&epi->fllink, &tfile->f_ep_links);
	spin_unlock(&tfile->f_lock);

	/*
	 * Add the current item to the RB tree. All RB tree operations are
	 * protected by "mtx", and ep_insert() is called with "mtx" held.
	 */
	ep_rbtree_insert(ep, epi);

	/* now check if we've created too many backpaths */
	error = -EINVAL;
	if (full_check && reverse_path_check())
		goto error_remove_epi;

	/* We have to drop the new item inside our item list to keep track of it */
	write_lock_irq(&ep->lock);

	/* record NAPI ID of new item if present */
	ep_set_busy_poll_napi_id(epi);

	/* If the file is already "ready" we drop it inside the ready list */
	if (revents && !ep_is_linked(epi)) {
		list_add_tail(&epi->rdllink, &ep->rdllist);
		ep_pm_stay_awake(epi);

		/* Notify waiting tasks that events are available */
		if (waitqueue_active(&ep->wq))
			wake_up(&ep->wq);
		if (waitqueue_active(&ep->poll_wait))
			pwake++;
	}

	write_unlock_irq(&ep->lock);

	atomic_long_inc(&ep->user->epoll_watches);

	/* We have to call this outside the lock */
	if (pwake)
		ep_poll_safewake(&ep->poll_wait);

	return 0;

error_remove_epi:
	spin_lock(&tfile->f_lock);
	list_del_rcu(&epi->fllink);
	spin_unlock(&tfile->f_lock);

	rb_erase_cached(&epi->rbn, &ep->rbr);

error_unregister:
	ep_unregister_pollwait(ep, epi);

	/*
	 * We need to do this because an event could have been arrived on some
	 * allocated wait queue. Note that we don't care about the ep->ovflist
	 * list, since that is used/cleaned only inside a section bound by "mtx".
	 * And ep_insert() is called with "mtx" held.
	 */
	write_lock_irq(&ep->lock);
	if (ep_is_linked(epi))
		list_del_init(&epi->rdllink);
	write_unlock_irq(&ep->lock);

	wakeup_source_unregister(ep_wakeup_source(epi));

error_create_wakeup_source:
	kmem_cache_free(epi_cache, epi);

	return error;
}

/*
 * Modify the interest event mask by dropping an event if the new mask
 * has a match in the current file status. Must be called with "mtx" held.
 */
static int ep_modify(struct eventpoll *ep, struct epitem *epi,
		     const struct epoll_event *event)
{
	int pwake = 0;
	poll_table pt;

	lockdep_assert_irqs_enabled();

	init_poll_funcptr(&pt, NULL);

	/*
	 * Set the new event interest mask before calling f_op->poll();
	 * otherwise we might miss an event that happens between the
	 * f_op->poll() call and the new event set registering.
	 */
	epi->event.events = event->events; /* need barrier below */
	epi->event.data = event->data; /* protected by mtx */
	if (epi->event.events & EPOLLWAKEUP) {
		if (!ep_has_wakeup_source(epi))
			ep_create_wakeup_source(epi);
	} else if (ep_has_wakeup_source(epi)) {
		ep_destroy_wakeup_source(epi);
	}

	/*
	 * The following barrier has two effects:
	 *
	 * 1) Flush epi changes above to other CPUs.  This ensures
	 *    we do not miss events from ep_poll_callback if an
	 *    event occurs immediately after we call f_op->poll().
	 *    We need this because we did not take ep->lock while
	 *    changing epi above (but ep_poll_callback does take
	 *    ep->lock).
	 *
	 * 2) We also need to ensure we do not miss _past_ events
	 *    when calling f_op->poll().  This barrier also
	 *    pairs with the barrier in wq_has_sleeper (see
	 *    comments for wq_has_sleeper).
	 *
	 * This barrier will now guarantee ep_poll_callback or f_op->poll
	 * (or both) will notice the readiness of an item.
	 */
	smp_mb();

	/*
	 * Get current event bits. We can safely use the file* here because
	 * its usage count has been increased by the caller of this function.
	 * If the item is "hot" and it is not registered inside the ready
	 * list, push it inside.
	 */
	if (ep_item_poll(epi, &pt, 1)) {
		write_lock_irq(&ep->lock);
		if (!ep_is_linked(epi)) {
			list_add_tail(&epi->rdllink, &ep->rdllist);
			ep_pm_stay_awake(epi);

			/* Notify waiting tasks that events are available */
			if (waitqueue_active(&ep->wq))
				wake_up(&ep->wq);
			if (waitqueue_active(&ep->poll_wait))
				pwake++;
		}
		write_unlock_irq(&ep->lock);
	}

	/* We have to call this outside the lock */
	if (pwake)
		ep_poll_safewake(&ep->poll_wait);

	return 0;
}

static __poll_t ep_send_events_proc(struct eventpoll *ep, struct list_head *head,
			       void *priv)
{
	struct ep_send_events_data *esed = priv;
	__poll_t revents;
	struct epitem *epi, *tmp;
	struct epoll_event __user *uevent = esed->events;
	struct wakeup_source *ws;
	poll_table pt;

	init_poll_funcptr(&pt, NULL);
	esed->res = 0;

	/*
	 * We can loop without lock because we are passed a task private list.
	 * Items cannot vanish during the loop because ep_scan_ready_list() is
	 * holding "mtx" during this call.
	 */
	lockdep_assert_held(&ep->mtx);

	list_for_each_entry_safe(epi, tmp, head, rdllink) {
		if (esed->res >= esed->maxevents)
			break;

		/*
		 * Activate ep->ws before deactivating epi->ws to prevent
		 * triggering auto-suspend here (in case we reactive epi->ws
		 * below).
		 *
		 * This could be rearranged to delay the deactivation of epi->ws
		 * instead, but then epi->ws would temporarily be out of sync
		 * with ep_is_linked().
		 */
		ws = ep_wakeup_source(epi);
		if (ws) {
			if (ws->active)
				__pm_stay_awake(ep->ws);
			__pm_relax(ws);
		}

		list_del_init(&epi->rdllink);

		/*
		 * If the event mask intersect the caller-requested one,
		 * deliver the event to userspace. Again, ep_scan_ready_list()
		 * is holding ep->mtx, so no operations coming from userspace
		 * can change the item.
		 */
		revents = ep_item_poll(epi, &pt, 1);
		if (!revents)
			continue;

		if (__put_user(revents, &uevent->events) ||
		    __put_user(epi->event.data, &uevent->data)) {
			list_add(&epi->rdllink, head);
			ep_pm_stay_awake(epi);
			if (!esed->res)
				esed->res = -EFAULT;
			return 0;
		}
		esed->res++;
		uevent++;
		if (epi->event.events & EPOLLONESHOT)
			epi->event.events &= EP_PRIVATE_BITS;
		else if (!(epi->event.events & EPOLLET)) {
			/*
			 * If this file has been added with Level
			 * Trigger mode, we need to insert back inside
			 * the ready list, so that the next call to
			 * epoll_wait() will check again the events
			 * availability. At this point, no one can insert
			 * into ep->rdllist besides us. The epoll_ctl()
			 * callers are locked out by
			 * ep_scan_ready_list() holding "mtx" and the
			 * poll callback will queue them in ep->ovflist.
			 */
			list_add_tail(&epi->rdllink, &ep->rdllist);
			ep_pm_stay_awake(epi);
		}
	}

	return 0;
}

static int ep_send_events(struct eventpoll *ep,
			  struct epoll_event __user *events, int maxevents)
{
	struct ep_send_events_data esed;

	esed.maxevents = maxevents;
	esed.events = events;

	ep_scan_ready_list(ep, ep_send_events_proc, &esed, 0, false);
	return esed.res;
}

static inline struct timespec64 ep_set_mstimeout(long ms)
{
	struct timespec64 now, ts = {
		.tv_sec = ms / MSEC_PER_SEC,
		.tv_nsec = NSEC_PER_MSEC * (ms % MSEC_PER_SEC),
	};

	ktime_get_ts64(&now);
	return timespec64_add_safe(now, ts);
}

/**
 * ep_poll - Retrieves ready events, and delivers them to the caller supplied
 *           event buffer.
 *
 * @ep: Pointer to the eventpoll context.
 * @events: Pointer to the userspace buffer where the ready events should be
 *          stored.
 * @maxevents: Size (in terms of number of events) of the caller event buffer.
 * @timeout: Maximum timeout for the ready events fetch operation, in
 *           milliseconds. If the @timeout is zero, the function will not block,
 *           while if the @timeout is less than zero, the function will block
 *           until at least one event has been retrieved (or an error
 *           occurred).
 *
 * Returns: Returns the number of ready events which have been fetched, or an
 *          error code, in case of error.
 */
static int ep_poll(struct eventpoll *ep, struct epoll_event __user *events,
		   int maxevents, long timeout)
{
	int res = 0, eavail, timed_out = 0;
	u64 slack = 0;
	bool waiter = false;
	wait_queue_entry_t wait;
	ktime_t expires, *to = NULL;

	lockdep_assert_irqs_enabled();

	if (timeout > 0) {
		struct timespec64 end_time = ep_set_mstimeout(timeout);

		slack = select_estimate_accuracy(&end_time);
		to = &expires;
		*to = timespec64_to_ktime(end_time);
	} else if (timeout == 0) {
		/*
		 * Avoid the unnecessary trip to the wait queue loop, if the
		 * caller specified a non blocking operation. We still need
		 * lock because we could race and not see an epi being added
		 * to the ready list while in irq callback. Thus incorrectly
		 * returning 0 back to userspace.
		 */
		timed_out = 1;

		write_lock_irq(&ep->lock);
		eavail = ep_events_available(ep);
		write_unlock_irq(&ep->lock);

		goto send_events;
	}

fetch_events:

	if (!ep_events_available(ep))
		ep_busy_loop(ep, timed_out);

	eavail = ep_events_available(ep);
	if (eavail)
		goto send_events;

	/*
	 * Busy poll timed out.  Drop NAPI ID for now, we can add
	 * it back in when we have moved a socket with a valid NAPI
	 * ID onto the ready list.
	 */
	ep_reset_busy_poll_napi_id(ep);

	/*
	 * We don't have any available event to return to the caller.  We need
	 * to sleep here, and we will be woken by ep_poll_callback() when events
	 * become available.
	 */
	if (!waiter) {
		waiter = true;
		init_waitqueue_entry(&wait, current);

		spin_lock_irq(&ep->wq.lock);
		__add_wait_queue_exclusive(&ep->wq, &wait);
		spin_unlock_irq(&ep->wq.lock);
	}

<<<<<<< HEAD
			spin_unlock_irq(&ep->wq.lock);
			if (!freezable_schedule_hrtimeout_range(to, slack,
								HRTIMER_MODE_ABS))
				timed_out = 1;
=======
	for (;;) {
		/*
		 * We don't want to sleep if the ep_poll_callback() sends us
		 * a wakeup in between. That's why we set the task state
		 * to TASK_INTERRUPTIBLE before doing the checks.
		 */
		set_current_state(TASK_INTERRUPTIBLE);
		/*
		 * Always short-circuit for fatal signals to allow
		 * threads to make a timely exit without the chance of
		 * finding more events available and fetching
		 * repeatedly.
		 */
		if (fatal_signal_pending(current)) {
			res = -EINTR;
			break;
		}
>>>>>>> 37624b58

		eavail = ep_events_available(ep);
		if (eavail)
			break;
		if (signal_pending(current)) {
			res = -EINTR;
			break;
		}

		if (!schedule_hrtimeout_range(to, slack, HRTIMER_MODE_ABS)) {
			timed_out = 1;
			break;
		}
	}

	__set_current_state(TASK_RUNNING);

send_events:
	/*
	 * Try to transfer events to user space. In case we get 0 events and
	 * there's still timeout left over, we go trying again in search of
	 * more luck.
	 */
	if (!res && eavail &&
	    !(res = ep_send_events(ep, events, maxevents)) && !timed_out)
		goto fetch_events;

	if (waiter) {
		spin_lock_irq(&ep->wq.lock);
		__remove_wait_queue(&ep->wq, &wait);
		spin_unlock_irq(&ep->wq.lock);
	}

	return res;
}

/**
 * ep_loop_check_proc - Callback function to be passed to the @ep_call_nested()
 *                      API, to verify that adding an epoll file inside another
 *                      epoll structure, does not violate the constraints, in
 *                      terms of closed loops, or too deep chains (which can
 *                      result in excessive stack usage).
 *
 * @priv: Pointer to the epoll file to be currently checked.
 * @cookie: Original cookie for this call. This is the top-of-the-chain epoll
 *          data structure pointer.
 * @call_nests: Current dept of the @ep_call_nested() call stack.
 *
 * Returns: Returns zero if adding the epoll @file inside current epoll
 *          structure @ep does not violate the constraints, or -1 otherwise.
 */
static int ep_loop_check_proc(void *priv, void *cookie, int call_nests)
{
	int error = 0;
	struct file *file = priv;
	struct eventpoll *ep = file->private_data;
	struct eventpoll *ep_tovisit;
	struct rb_node *rbp;
	struct epitem *epi;

	mutex_lock_nested(&ep->mtx, call_nests + 1);
	ep->visited = 1;
	list_add(&ep->visited_list_link, &visited_list);
	for (rbp = rb_first_cached(&ep->rbr); rbp; rbp = rb_next(rbp)) {
		epi = rb_entry(rbp, struct epitem, rbn);
		if (unlikely(is_file_epoll(epi->ffd.file))) {
			ep_tovisit = epi->ffd.file->private_data;
			if (ep_tovisit->visited)
				continue;
			error = ep_call_nested(&poll_loop_ncalls,
					ep_loop_check_proc, epi->ffd.file,
					ep_tovisit, current);
			if (error != 0)
				break;
		} else {
			/*
			 * If we've reached a file that is not associated with
			 * an ep, then we need to check if the newly added
			 * links are going to add too many wakeup paths. We do
			 * this by adding it to the tfile_check_list, if it's
			 * not already there, and calling reverse_path_check()
			 * during ep_insert().
			 */
			if (list_empty(&epi->ffd.file->f_tfile_llink))
				list_add(&epi->ffd.file->f_tfile_llink,
					 &tfile_check_list);
		}
	}
	mutex_unlock(&ep->mtx);

	return error;
}

/**
 * ep_loop_check - Performs a check to verify that adding an epoll file (@file)
 *                 another epoll file (represented by @ep) does not create
 *                 closed loops or too deep chains.
 *
 * @ep: Pointer to the epoll private data structure.
 * @file: Pointer to the epoll file to be checked.
 *
 * Returns: Returns zero if adding the epoll @file inside current epoll
 *          structure @ep does not violate the constraints, or -1 otherwise.
 */
static int ep_loop_check(struct eventpoll *ep, struct file *file)
{
	int ret;
	struct eventpoll *ep_cur, *ep_next;

	ret = ep_call_nested(&poll_loop_ncalls,
			      ep_loop_check_proc, file, ep, current);
	/* clear visited list */
	list_for_each_entry_safe(ep_cur, ep_next, &visited_list,
							visited_list_link) {
		ep_cur->visited = 0;
		list_del(&ep_cur->visited_list_link);
	}
	return ret;
}

static void clear_tfile_check_list(void)
{
	struct file *file;

	/* first clear the tfile_check_list */
	while (!list_empty(&tfile_check_list)) {
		file = list_first_entry(&tfile_check_list, struct file,
					f_tfile_llink);
		list_del_init(&file->f_tfile_llink);
	}
	INIT_LIST_HEAD(&tfile_check_list);
}

/*
 * Open an eventpoll file descriptor.
 */
static int do_epoll_create(int flags)
{
	int error, fd;
	struct eventpoll *ep = NULL;
	struct file *file;

	/* Check the EPOLL_* constant for consistency.  */
	BUILD_BUG_ON(EPOLL_CLOEXEC != O_CLOEXEC);

	if (flags & ~EPOLL_CLOEXEC)
		return -EINVAL;
	/*
	 * Create the internal data structure ("struct eventpoll").
	 */
	error = ep_alloc(&ep);
	if (error < 0)
		return error;
	/*
	 * Creates all the items needed to setup an eventpoll file. That is,
	 * a file structure and a free file descriptor.
	 */
	fd = get_unused_fd_flags(O_RDWR | (flags & O_CLOEXEC));
	if (fd < 0) {
		error = fd;
		goto out_free_ep;
	}
	file = anon_inode_getfile("[eventpoll]", &eventpoll_fops, ep,
				 O_RDWR | (flags & O_CLOEXEC));
	if (IS_ERR(file)) {
		error = PTR_ERR(file);
		goto out_free_fd;
	}
	ep->file = file;
	fd_install(fd, file);
	return fd;

out_free_fd:
	put_unused_fd(fd);
out_free_ep:
	ep_free(ep);
	return error;
}

SYSCALL_DEFINE1(epoll_create1, int, flags)
{
	return do_epoll_create(flags);
}

SYSCALL_DEFINE1(epoll_create, int, size)
{
	if (size <= 0)
		return -EINVAL;

	return do_epoll_create(0);
}

/*
 * The following function implements the controller interface for
 * the eventpoll file that enables the insertion/removal/change of
 * file descriptors inside the interest set.
 */
SYSCALL_DEFINE4(epoll_ctl, int, epfd, int, op, int, fd,
		struct epoll_event __user *, event)
{
	int error;
	int full_check = 0;
	struct fd f, tf;
	struct eventpoll *ep;
	struct epitem *epi;
	struct epoll_event epds;
	struct eventpoll *tep = NULL;

	error = -EFAULT;
	if (ep_op_has_event(op) &&
	    copy_from_user(&epds, event, sizeof(struct epoll_event)))
		goto error_return;

	error = -EBADF;
	f = fdget(epfd);
	if (!f.file)
		goto error_return;

	/* Get the "struct file *" for the target file */
	tf = fdget(fd);
	if (!tf.file)
		goto error_fput;

	/* The target file descriptor must support poll */
	error = -EPERM;
	if (!file_can_poll(tf.file))
		goto error_tgt_fput;

	/* Check if EPOLLWAKEUP is allowed */
	if (ep_op_has_event(op))
		ep_take_care_of_epollwakeup(&epds);

	/*
	 * We have to check that the file structure underneath the file descriptor
	 * the user passed to us _is_ an eventpoll file. And also we do not permit
	 * adding an epoll file descriptor inside itself.
	 */
	error = -EINVAL;
	if (f.file == tf.file || !is_file_epoll(f.file))
		goto error_tgt_fput;

	/*
	 * epoll adds to the wakeup queue at EPOLL_CTL_ADD time only,
	 * so EPOLLEXCLUSIVE is not allowed for a EPOLL_CTL_MOD operation.
	 * Also, we do not currently supported nested exclusive wakeups.
	 */
	if (ep_op_has_event(op) && (epds.events & EPOLLEXCLUSIVE)) {
		if (op == EPOLL_CTL_MOD)
			goto error_tgt_fput;
		if (op == EPOLL_CTL_ADD && (is_file_epoll(tf.file) ||
				(epds.events & ~EPOLLEXCLUSIVE_OK_BITS)))
			goto error_tgt_fput;
	}

	/*
	 * At this point it is safe to assume that the "private_data" contains
	 * our own data structure.
	 */
	ep = f.file->private_data;

	/*
	 * When we insert an epoll file descriptor, inside another epoll file
	 * descriptor, there is the change of creating closed loops, which are
	 * better be handled here, than in more critical paths. While we are
	 * checking for loops we also determine the list of files reachable
	 * and hang them on the tfile_check_list, so we can check that we
	 * haven't created too many possible wakeup paths.
	 *
	 * We do not need to take the global 'epumutex' on EPOLL_CTL_ADD when
	 * the epoll file descriptor is attaching directly to a wakeup source,
	 * unless the epoll file descriptor is nested. The purpose of taking the
	 * 'epmutex' on add is to prevent complex toplogies such as loops and
	 * deep wakeup paths from forming in parallel through multiple
	 * EPOLL_CTL_ADD operations.
	 */
	mutex_lock_nested(&ep->mtx, 0);
	if (op == EPOLL_CTL_ADD) {
		if (!list_empty(&f.file->f_ep_links) ||
						is_file_epoll(tf.file)) {
			full_check = 1;
			mutex_unlock(&ep->mtx);
			mutex_lock(&epmutex);
			if (is_file_epoll(tf.file)) {
				error = -ELOOP;
				if (ep_loop_check(ep, tf.file) != 0) {
					clear_tfile_check_list();
					goto error_tgt_fput;
				}
			} else
				list_add(&tf.file->f_tfile_llink,
							&tfile_check_list);
			mutex_lock_nested(&ep->mtx, 0);
			if (is_file_epoll(tf.file)) {
				tep = tf.file->private_data;
				mutex_lock_nested(&tep->mtx, 1);
			}
		}
	}

	/*
	 * Try to lookup the file inside our RB tree, Since we grabbed "mtx"
	 * above, we can be sure to be able to use the item looked up by
	 * ep_find() till we release the mutex.
	 */
	epi = ep_find(ep, tf.file, fd);

	error = -EINVAL;
	switch (op) {
	case EPOLL_CTL_ADD:
		if (!epi) {
			epds.events |= EPOLLERR | EPOLLHUP;
			error = ep_insert(ep, &epds, tf.file, fd, full_check);
		} else
			error = -EEXIST;
		if (full_check)
			clear_tfile_check_list();
		break;
	case EPOLL_CTL_DEL:
		if (epi)
			error = ep_remove(ep, epi);
		else
			error = -ENOENT;
		break;
	case EPOLL_CTL_MOD:
		if (epi) {
			if (!(epi->event.events & EPOLLEXCLUSIVE)) {
				epds.events |= EPOLLERR | EPOLLHUP;
				error = ep_modify(ep, epi, &epds);
			}
		} else
			error = -ENOENT;
		break;
	}
	if (tep != NULL)
		mutex_unlock(&tep->mtx);
	mutex_unlock(&ep->mtx);

error_tgt_fput:
	if (full_check)
		mutex_unlock(&epmutex);

	fdput(tf);
error_fput:
	fdput(f);
error_return:

	return error;
}

/*
 * Implement the event wait interface for the eventpoll file. It is the kernel
 * part of the user space epoll_wait(2).
 */
static int do_epoll_wait(int epfd, struct epoll_event __user *events,
			 int maxevents, int timeout)
{
	int error;
	struct fd f;
	struct eventpoll *ep;

	/* The maximum number of event must be greater than zero */
	if (maxevents <= 0 || maxevents > EP_MAX_EVENTS)
		return -EINVAL;

	/* Verify that the area passed by the user is writeable */
	if (!access_ok(events, maxevents * sizeof(struct epoll_event)))
		return -EFAULT;

	/* Get the "struct file *" for the eventpoll file */
	f = fdget(epfd);
	if (!f.file)
		return -EBADF;

	/*
	 * We have to check that the file structure underneath the fd
	 * the user passed to us _is_ an eventpoll file.
	 */
	error = -EINVAL;
	if (!is_file_epoll(f.file))
		goto error_fput;

	/*
	 * At this point it is safe to assume that the "private_data" contains
	 * our own data structure.
	 */
	ep = f.file->private_data;

	/* Time to fish for events ... */
	error = ep_poll(ep, events, maxevents, timeout);

error_fput:
	fdput(f);
	return error;
}

SYSCALL_DEFINE4(epoll_wait, int, epfd, struct epoll_event __user *, events,
		int, maxevents, int, timeout)
{
	return do_epoll_wait(epfd, events, maxevents, timeout);
}

/*
 * Implement the event wait interface for the eventpoll file. It is the kernel
 * part of the user space epoll_pwait(2).
 */
SYSCALL_DEFINE6(epoll_pwait, int, epfd, struct epoll_event __user *, events,
		int, maxevents, int, timeout, const sigset_t __user *, sigmask,
		size_t, sigsetsize)
{
	int error;
	sigset_t ksigmask, sigsaved;

	/*
	 * If the caller wants a certain signal mask to be set during the wait,
	 * we apply it here.
	 */
	error = set_user_sigmask(sigmask, &ksigmask, &sigsaved, sigsetsize);
	if (error)
		return error;

	error = do_epoll_wait(epfd, events, maxevents, timeout);

	restore_user_sigmask(sigmask, &sigsaved);

	return error;
}

#ifdef CONFIG_COMPAT
COMPAT_SYSCALL_DEFINE6(epoll_pwait, int, epfd,
			struct epoll_event __user *, events,
			int, maxevents, int, timeout,
			const compat_sigset_t __user *, sigmask,
			compat_size_t, sigsetsize)
{
	long err;
	sigset_t ksigmask, sigsaved;

	/*
	 * If the caller wants a certain signal mask to be set during the wait,
	 * we apply it here.
	 */
	err = set_compat_user_sigmask(sigmask, &ksigmask, &sigsaved, sigsetsize);
	if (err)
		return err;

	err = do_epoll_wait(epfd, events, maxevents, timeout);

	restore_user_sigmask(sigmask, &sigsaved);

	return err;
}
#endif

static int __init eventpoll_init(void)
{
	struct sysinfo si;

	si_meminfo(&si);
	/*
	 * Allows top 4% of lomem to be allocated for epoll watches (per user).
	 */
	max_user_watches = (((si.totalram - si.totalhigh) / 25) << PAGE_SHIFT) /
		EP_ITEM_COST;
	BUG_ON(max_user_watches < 0);

	/*
	 * Initialize the structure used to perform epoll file descriptor
	 * inclusion loops checks.
	 */
	ep_nested_calls_init(&poll_loop_ncalls);

#ifdef CONFIG_DEBUG_LOCK_ALLOC
	/* Initialize the structure used to perform safe poll wait head wake ups */
	ep_nested_calls_init(&poll_safewake_ncalls);
#endif

	/*
	 * We can have many thousands of epitems, so prevent this from
	 * using an extra cache line on 64-bit (and smaller) CPUs
	 */
	BUILD_BUG_ON(sizeof(void *) <= 8 && sizeof(struct epitem) > 128);

	/* Allocates slab cache used to allocate "struct epitem" items */
	epi_cache = kmem_cache_create("eventpoll_epi", sizeof(struct epitem),
			0, SLAB_HWCACHE_ALIGN|SLAB_PANIC|SLAB_ACCOUNT, NULL);

	/* Allocates slab cache used to allocate "struct eppoll_entry" */
	pwq_cache = kmem_cache_create("eventpoll_pwq",
		sizeof(struct eppoll_entry), 0, SLAB_PANIC|SLAB_ACCOUNT, NULL);

	return 0;
}
fs_initcall(eventpoll_init);<|MERGE_RESOLUTION|>--- conflicted
+++ resolved
@@ -1892,12 +1892,6 @@
 		spin_unlock_irq(&ep->wq.lock);
 	}
 
-<<<<<<< HEAD
-			spin_unlock_irq(&ep->wq.lock);
-			if (!freezable_schedule_hrtimeout_range(to, slack,
-								HRTIMER_MODE_ABS))
-				timed_out = 1;
-=======
 	for (;;) {
 		/*
 		 * We don't want to sleep if the ep_poll_callback() sends us
@@ -1915,7 +1909,6 @@
 			res = -EINTR;
 			break;
 		}
->>>>>>> 37624b58
 
 		eavail = ep_events_available(ep);
 		if (eavail)
@@ -1925,7 +1918,8 @@
 			break;
 		}
 
-		if (!schedule_hrtimeout_range(to, slack, HRTIMER_MODE_ABS)) {
+		if (!freezable_schedule_hrtimeout_range(to, slack,
+						        HRTIMER_MODE_ABS)) {
 			timed_out = 1;
 			break;
 		}
