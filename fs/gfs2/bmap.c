--- conflicted
+++ resolved
@@ -341,24 +341,7 @@
 
 static int lookup_metapath(struct gfs2_inode *ip, struct metapath *mp)
 {
-<<<<<<< HEAD
-	unsigned int end_of_metadata = ip->i_height - 1;
-	unsigned int x;
-	int ret;
-
-	for (x = 0; x < end_of_metadata; x++) {
-		ret = lookup_mp_height(ip, mp, x);
-		if (ret)
-			goto out;
-	}
-
-	ret = ip->i_height;
-out:
-	mp->mp_aheight = ret;
-	return ret;
-=======
 	return __fillup_metapath(ip, mp, 0, ip->i_height - 1);
->>>>>>> 661e50bc
 }
 
 /**
@@ -733,11 +716,7 @@
 	__be64 *ptr;
 	sector_t lblock;
 	sector_t lend;
-<<<<<<< HEAD
-	int ret;
-=======
 	int ret = 0;
->>>>>>> 661e50bc
 	int eob;
 	unsigned int len;
 	struct buffer_head *bh;
@@ -749,14 +728,6 @@
 		goto out;
 	}
 
-<<<<<<< HEAD
-	if ((flags & IOMAP_REPORT) && gfs2_is_stuffed(ip)) {
-		gfs2_stuffed_iomap(inode, iomap);
-		if (pos >= iomap->length)
-			return -ENOENT;
-		ret = 0;
-		goto out;
-=======
 	if (gfs2_is_stuffed(ip)) {
 		if (flags & IOMAP_REPORT) {
 			gfs2_stuffed_iomap(inode, iomap);
@@ -765,7 +736,6 @@
 			goto out;
 		}
 		BUG_ON(!(flags & IOMAP_WRITE));
->>>>>>> 661e50bc
 	}
 
 	lblock = pos >> inode->i_blkbits;
@@ -776,11 +746,7 @@
 	iomap->type = IOMAP_HOLE;
 	iomap->length = (u64)(lend - lblock) << inode->i_blkbits;
 	iomap->flags = IOMAP_F_MERGED;
-<<<<<<< HEAD
-	bmap_lock(ip, 0);
-=======
 	bmap_lock(ip, flags & IOMAP_WRITE);
->>>>>>> 661e50bc
 
 	/*
 	 * Directory data blocks have a struct gfs2_meta_header header, so the
@@ -804,11 +770,7 @@
 		goto do_alloc;
 
 	ret = lookup_metapath(ip, &mp);
-<<<<<<< HEAD
-	if (ret < 0)
-=======
 	if (ret)
->>>>>>> 661e50bc
 		goto out_release;
 
 	if (mp.mp_aheight != ip->i_height)
@@ -827,35 +789,14 @@
 		iomap->flags |= IOMAP_F_BOUNDARY;
 	iomap->length = (u64)len << inode->i_blkbits;
 
-<<<<<<< HEAD
-	ret = 0;
-
-out_release:
-	release_metapath(&mp);
-	bmap_unlock(ip, 0);
-=======
 out_release:
 	release_metapath(&mp);
 	bmap_unlock(ip, flags & IOMAP_WRITE);
->>>>>>> 661e50bc
 out:
 	trace_gfs2_iomap_end(ip, iomap, ret);
 	return ret;
 
 do_alloc:
-<<<<<<< HEAD
-	if (!(flags & IOMAP_WRITE)) {
-		if (pos >= i_size_read(inode)) {
-			ret = -ENOENT;
-			goto out_release;
-		}
-		ret = 0;
-		iomap->length = hole_size(inode, lblock, &mp);
-		goto out_release;
-	}
-
-	ret = gfs2_iomap_alloc(inode, iomap, flags, &mp);
-=======
 	if (flags & IOMAP_WRITE) {
 		ret = gfs2_iomap_alloc(inode, iomap, flags, &mp);
 	} else if (flags & IOMAP_REPORT) {
@@ -870,7 +811,6 @@
 		if (height <= ip->i_height)
 			iomap->length = hole_size(inode, lblock, &mp);
 	}
->>>>>>> 661e50bc
 	goto out_release;
 }
 
