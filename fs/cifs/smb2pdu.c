--- conflicted
+++ resolved
@@ -1847,11 +1847,7 @@
 	if ((tcon->need_reconnect) || (tcon->ses->need_reconnect))
 		return 0;
 
-<<<<<<< HEAD
-	close_shroot(&tcon->crfid);
-=======
 	close_shroot_lease(&tcon->crfid);
->>>>>>> a7196caf
 
 	rc = smb2_plain_req_init(SMB2_TREE_DISCONNECT, tcon, (void **) &req,
 			     &total_len);
