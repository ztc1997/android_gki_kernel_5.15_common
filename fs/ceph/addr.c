--- conflicted
+++ resolved
@@ -1937,12 +1937,7 @@
 				     0, false, true);
 	err = ceph_osdc_start_request(&fsc->client->osdc, rd_req, false);
 
-<<<<<<< HEAD
-	wr_req->r_mtime = ci->vfs_inode.i_mtime;
-=======
 	wr_req->r_mtime = timespec64_to_timespec(ci->vfs_inode.i_mtime);
-	wr_req->r_abort_on_full = true;
->>>>>>> e264abea
 	err2 = ceph_osdc_start_request(&fsc->client->osdc, wr_req, false);
 
 	if (!err)
