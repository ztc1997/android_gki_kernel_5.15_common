--- conflicted
+++ resolved
@@ -42,12 +42,11 @@
 #include <sound/tlv.h>
 #include <sound/hwdep.h>
 
+
 MODULE_LICENSE("GPL");
 MODULE_AUTHOR("AudioScience inc. <support@audioscience.com>");
 MODULE_DESCRIPTION("AudioScience ALSA ASI5000 ASI6000 ASI87xx ASI89xx");
 
-<<<<<<< HEAD
-=======
 #if defined CONFIG_SND_DEBUG
 /* copied from pcm_lib.c, hope later patch will make that version public
 and this copy can be removed */
@@ -66,7 +65,6 @@
 #define DEBUG_NAME(name, substream) do { } while (0)
 #endif
 
->>>>>>> d762f438
 #if defined CONFIG_SND_DEBUG_VERBOSE
 /**
  * snd_printddd - very verbose debug printk
@@ -79,11 +77,7 @@
 #define snd_printddd(format, args...) \
 	__snd_printk(3, __FILE__, __LINE__, format, ##args)
 #else
-<<<<<<< HEAD
-#define snd_printddd(format, args...)	do { } while (0)
-=======
 #define snd_printddd(format, args...) do { } while (0)
->>>>>>> d762f438
 #endif
 
 static int index[SNDRV_CARDS] = SNDRV_DEFAULT_IDX;	/* index 0-MAX */
@@ -126,16 +120,6 @@
 #define PERIOD_BYTES_MIN  2048
 #define BUFFER_BYTES_MAX (512 * 1024)
 
-<<<<<<< HEAD
-/* convert stream to character */
-#define SCHR(s) ((s == SNDRV_PCM_STREAM_PLAYBACK) ? 'P' : 'C')
-
-/*#define TIMER_MILLISECONDS 20
-#define FORCE_TIMER_JIFFIES ((TIMER_MILLISECONDS * HZ + 999)/1000)
-*/
-
-=======
->>>>>>> d762f438
 #define MAX_CLOCKSOURCES (HPI_SAMPLECLOCK_SOURCE_LAST + 1 + 7)
 
 struct clk_source {
@@ -183,10 +167,7 @@
 	unsigned int pcm_buf_host_rw_ofs; /* Host R/W pos */
 	unsigned int pcm_buf_dma_ofs;	/* DMA R/W offset in buffer */
 	unsigned int pcm_buf_elapsed_dma_ofs;	/* DMA R/W offset in buffer */
-<<<<<<< HEAD
-=======
 	unsigned int drained_count;
->>>>>>> d762f438
 	struct snd_pcm_substream *substream;
 	u32 h_stream;
 	struct hpi_format format;
@@ -320,21 +301,6 @@
 #define hpi_handle_error(x)  handle_error(x, __LINE__, __FILE__)
 
 /***************************** GENERAL PCM ****************/
-<<<<<<< HEAD
-static void print_hwparams(struct snd_pcm_hw_params *p)
-{
-	snd_printd("HWPARAMS \n");
-	snd_printd("samplerate %d \n", params_rate(p));
-	snd_printd("Channels %d \n", params_channels(p));
-	snd_printd("Format %d \n", params_format(p));
-	snd_printd("subformat %d \n", params_subformat(p));
-	snd_printd("Buffer bytes %d \n", params_buffer_bytes(p));
-	snd_printd("Period bytes %d \n", params_period_bytes(p));
-	snd_printd("access %d \n", params_access(p));
-	snd_printd("period_size %d \n", params_period_size(p));
-	snd_printd("periods %d \n", params_periods(p));
-	snd_printd("buffer_size %d \n", params_buffer_size(p));
-=======
 
 static void print_hwparams(struct snd_pcm_substream *substream,
 				struct snd_pcm_hw_params *p)
@@ -355,7 +321,6 @@
 		params_channels(p) *
 		snd_pcm_format_width(params_format(p)) / 8);
 
->>>>>>> d762f438
 }
 
 static snd_pcm_format_t hpi_to_alsa_formats[] = {
@@ -514,13 +479,6 @@
 	if (err)
 		return err;
 
-<<<<<<< HEAD
-	snd_printdd("format %d, %d chans, %d_hz\n",
-				format, params_channels(params),
-				params_rate(params));
-
-=======
->>>>>>> d762f438
 	hpi_handle_error(hpi_format_create(&dpcm->format,
 			params_channels(params),
 			format, params_rate(params), 0, 0));
@@ -535,12 +493,7 @@
 	}
 
 	dpcm->hpi_buffer_attached = 0;
-<<<<<<< HEAD
-	if (card->support_mmap) {
-
-=======
 	if (card->can_dma) {
->>>>>>> d762f438
 		err = hpi_stream_host_buffer_attach(dpcm->h_stream,
 			params_buffer_bytes(params),  runtime->dma_addr);
 		if (err == 0) {
@@ -571,9 +524,6 @@
 	dpcm->bytes_per_sec = bytes_per_sec;
 	dpcm->buffer_bytes = params_buffer_bytes(params);
 	dpcm->period_bytes = params_period_bytes(params);
-<<<<<<< HEAD
-	snd_printdd("buffer_bytes=%d, period_bytes=%d, bps=%d\n",
-			dpcm->buffer_bytes, dpcm->period_bytes, bytes_per_sec);
 
 	return 0;
 }
@@ -590,24 +540,6 @@
 	return 0;
 }
 
-=======
-
-	return 0;
-}
-
-static int
-snd_card_asihpi_hw_free(struct snd_pcm_substream *substream)
-{
-	struct snd_pcm_runtime *runtime = substream->runtime;
-	struct snd_card_asihpi_pcm *dpcm = runtime->private_data;
-	if (dpcm->hpi_buffer_attached)
-		hpi_stream_host_buffer_detach(dpcm->h_stream);
-
-	snd_pcm_lib_free_pages(substream);
-	return 0;
-}
-
->>>>>>> d762f438
 static void snd_card_asihpi_runtime_free(struct snd_pcm_runtime *runtime)
 {
 	struct snd_card_asihpi_pcm *dpcm = runtime->private_data;
@@ -649,11 +581,6 @@
 
 	snd_printdd("%s trigger\n", name);
 
-<<<<<<< HEAD
-	snd_printdd("%c%d trigger\n",
-			SCHR(substream->stream), substream->number);
-=======
->>>>>>> d762f438
 	switch (cmd) {
 	case SNDRV_PCM_TRIGGER_START:
 		snd_pcm_group_for_each_entry(s, substream) {
@@ -667,13 +594,8 @@
 			if (substream->stream != s->stream)
 				continue;
 
-<<<<<<< HEAD
-			if ((s->stream == SNDRV_PCM_STREAM_PLAYBACK) &&
-				(card->support_mmap)) {
-=======
 			ds->drained_count = 0;
 			if (s->stream == SNDRV_PCM_STREAM_PLAYBACK) {
->>>>>>> d762f438
 				/* How do I know how much valid data is present
 				* in buffer? Must be at least one period!
 				* Guessing 2 periods, but if
@@ -691,13 +613,7 @@
 			}
 
 			if (card->support_grouping) {
-<<<<<<< HEAD
-				snd_printdd("\t%c%d group\n",
-						SCHR(s->stream),
-						s->number);
-=======
 				snd_printdd("%d group\n", s->number);
->>>>>>> d762f438
 				e = hpi_stream_group_add(
 					dpcm->h_stream,
 					ds->h_stream);
@@ -714,11 +630,7 @@
 		/* start the master stream */
 		snd_card_asihpi_pcm_timer_start(substream);
 		if ((substream->stream == SNDRV_PCM_STREAM_CAPTURE) ||
-<<<<<<< HEAD
-			!card->support_mmap)
-=======
 			!card->can_dma)
->>>>>>> d762f438
 			hpi_handle_error(hpi_stream_start(dpcm->h_stream));
 		break;
 
@@ -736,13 +648,7 @@
 			s->runtime->status->state = SNDRV_PCM_STATE_SETUP;
 
 			if (card->support_grouping) {
-<<<<<<< HEAD
-				snd_printdd("\t%c%d group\n",
-				SCHR(s->stream),
-					s->number);
-=======
 				snd_printdd("%d group\n", s->number);
->>>>>>> d762f438
 				snd_pcm_trigger_done(s, substream);
 			} else
 				break;
@@ -836,15 +742,9 @@
 	int loops = 0;
 	u16 state;
 	u32 buffer_size, bytes_avail, samples_played, on_card_bytes;
-<<<<<<< HEAD
-
-	snd_printdd("%c%d snd_card_asihpi_timer_function\n",
-				SCHR(substream->stream), substream->number);
-=======
 	DEBUG_NAME(substream, name);
 
 	snd_printdd("%s snd_card_asihpi_timer_function\n", name);
->>>>>>> d762f438
 
 	/* find minimum newdata and buffer pos in group */
 	snd_pcm_group_for_each_entry(s, substream) {
@@ -865,12 +765,9 @@
 
 		/* number of bytes in on-card buffer */
 		runtime->delay = on_card_bytes;
-<<<<<<< HEAD
-=======
 
 		if (!card->can_dma)
 			on_card_bytes = bytes_avail;
->>>>>>> d762f438
 
 		if (s->stream == SNDRV_PCM_STREAM_PLAYBACK) {
 			pcm_buf_dma_ofs = ds->pcm_buf_host_rw_ofs - bytes_avail;
@@ -879,18 +776,11 @@
 				    (on_card_bytes < ds->pcm_buf_host_rw_ofs)) {
 					hpi_handle_error(hpi_stream_start(ds->h_stream));
 					snd_printdd("P%d start\n", s->number);
-<<<<<<< HEAD
-=======
 					ds->drained_count = 0;
->>>>>>> d762f438
 				}
 			} else if (state == HPI_STATE_DRAINED) {
 				snd_printd(KERN_WARNING "P%d drained\n",
 						s->number);
-<<<<<<< HEAD
-				/*snd_pcm_stop(s, SNDRV_PCM_STATE_XRUN);
-				continue; */
-=======
 				ds->drained_count++;
 				if (ds->drained_count > 2) {
 					snd_pcm_stop(s, SNDRV_PCM_STATE_XRUN);
@@ -898,7 +788,6 @@
 				}
 			} else {
 				ds->drained_count = 0;
->>>>>>> d762f438
 			}
 		} else
 			pcm_buf_dma_ofs = bytes_avail + ds->pcm_buf_host_rw_ofs;
@@ -916,29 +805,18 @@
 				newdata);
 		}
 
-<<<<<<< HEAD
-		snd_printdd("hw_ptr x%04lX, appl_ptr x%04lX\n",
-=======
 		snd_printdd("hw_ptr 0x%04lX, appl_ptr 0x%04lX\n",
->>>>>>> d762f438
 			(unsigned long)frames_to_bytes(runtime,
 						runtime->status->hw_ptr),
 			(unsigned long)frames_to_bytes(runtime,
 						runtime->control->appl_ptr));
 
-<<<<<<< HEAD
-		snd_printdd("%d %c%d S=%d, rw=%04X, dma=x%04X, left=x%04X,"
-			" aux=x%04X space=x%04X\n",
-			loops, SCHR(s->stream),	s->number,
-			state,	ds->pcm_buf_host_rw_ofs, pcm_buf_dma_ofs, (int)bytes_avail,
-=======
 		snd_printdd("%d S=%d, "
 			"rw=0x%04X, dma=0x%04X, left=0x%04X, "
 			"aux=0x%04X space=0x%04X\n",
 			s->number, state,
 			ds->pcm_buf_host_rw_ofs, pcm_buf_dma_ofs,
 			(int)bytes_avail,
->>>>>>> d762f438
 			(int)on_card_bytes, buffer_size-bytes_avail);
 		loops++;
 	}
@@ -957,11 +835,7 @@
 
 	next_jiffies = max(next_jiffies, 1U);
 	dpcm->timer.expires = jiffies + next_jiffies;
-<<<<<<< HEAD
-	snd_printdd("jif %d buf pos x%04X newdata x%04X xfer x%04X\n",
-=======
 	snd_printdd("jif %d buf pos 0x%04X newdata 0x%04X xfer 0x%04X\n",
->>>>>>> d762f438
 			next_jiffies, pcm_buf_dma_ofs, newdata, xfercount);
 
 	snd_pcm_group_for_each_entry(s, substream) {
@@ -973,32 +847,6 @@
 
 		ds->pcm_buf_dma_ofs = pcm_buf_dma_ofs;
 
-<<<<<<< HEAD
-		if (xfercount && (on_card_bytes <= ds->period_bytes)) {
-			if (card->support_mmap) {
-				if (s->stream == SNDRV_PCM_STREAM_PLAYBACK) {
-					snd_printddd("P%d write x%04x\n",
-							s->number,
-							ds->period_bytes);
-					hpi_handle_error(
-						hpi_outstream_write_buf(
-							ds->h_stream,
-							&s->runtime->
-								dma_area[0],
-							xfercount,
-							&ds->format));
-				} else {
-					snd_printddd("C%d read x%04x\n",
-						s->number,
-						xfercount);
-					hpi_handle_error(
-						hpi_instream_read_buf(
-							ds->h_stream,
-							NULL, xfercount));
-				}
-				ds->pcm_buf_host_rw_ofs = ds->pcm_buf_host_rw_ofs + xfercount;
-			} /* else R/W will be handled by read/write callbacks */
-=======
 		if (xfercount &&
 			/* Limit use of on card fifo for playback */
 			((on_card_bytes <= ds->period_bytes) ||
@@ -1056,7 +904,6 @@
 				}
 			}
 			ds->pcm_buf_host_rw_ofs = ds->pcm_buf_host_rw_ofs + xfercount;
->>>>>>> d762f438
 			ds->pcm_buf_elapsed_dma_ofs = pcm_buf_dma_ofs;
 			snd_pcm_period_elapsed(s);
 		}
@@ -1070,11 +917,7 @@
 static int snd_card_asihpi_playback_ioctl(struct snd_pcm_substream *substream,
 					  unsigned int cmd, void *arg)
 {
-<<<<<<< HEAD
-	snd_printdd(KERN_INFO "Playback ioctl %d\n", cmd);
-=======
 	snd_printddd(KERN_INFO "P%d ioctl %d\n", substream->number, cmd);
->>>>>>> d762f438
 	return snd_pcm_lib_ioctl(substream, cmd, arg);
 }
 
@@ -1084,11 +927,7 @@
 	struct snd_pcm_runtime *runtime = substream->runtime;
 	struct snd_card_asihpi_pcm *dpcm = runtime->private_data;
 
-<<<<<<< HEAD
-	snd_printdd("playback prepare %d\n", substream->number);
-=======
 	snd_printdd("P%d prepare\n", substream->number);
->>>>>>> d762f438
 
 	hpi_handle_error(hpi_outstream_reset(dpcm->h_stream));
 	dpcm->pcm_buf_host_rw_ofs = 0;
@@ -1105,11 +944,7 @@
 	snd_pcm_uframes_t ptr;
 
 	ptr = bytes_to_frames(runtime, dpcm->pcm_buf_dma_ofs  % dpcm->buffer_bytes);
-<<<<<<< HEAD
-	snd_printddd("playback_pointer=x%04lx\n", (unsigned long)ptr);
-=======
 	snd_printddd("P%d pointer = 0x%04lx\n", substream->number, (unsigned long)ptr);
->>>>>>> d762f438
 	return ptr;
 }
 
@@ -1242,48 +1077,6 @@
 	hpi_handle_error(hpi_outstream_close(dpcm->h_stream));
 	snd_printdd("playback close\n");
 
-<<<<<<< HEAD
-	return 0;
-}
-
-static int snd_card_asihpi_playback_copy(struct snd_pcm_substream *substream,
-					int channel,
-					snd_pcm_uframes_t pos,
-					void __user *src,
-					snd_pcm_uframes_t count)
-{
-	struct snd_pcm_runtime *runtime = substream->runtime;
-	struct snd_card_asihpi_pcm *dpcm = runtime->private_data;
-	unsigned int len;
-
-	len = frames_to_bytes(runtime, count);
-
-	if (copy_from_user(runtime->dma_area, src, len))
-		return -EFAULT;
-
-	snd_printddd("playback copy%d %u bytes\n",
-			substream->number, len);
-
-	hpi_handle_error(hpi_outstream_write_buf(dpcm->h_stream,
-				runtime->dma_area, len, &dpcm->format));
-
-	dpcm->pcm_buf_host_rw_ofs += len;
-
-	return 0;
-}
-
-static int snd_card_asihpi_playback_silence(struct snd_pcm_substream *
-					    substream, int channel,
-					    snd_pcm_uframes_t pos,
-					    snd_pcm_uframes_t count)
-{
-	/* Usually writes silence to DMA buffer, which should be overwritten
-	by real audio later.  Our fifos cannot be overwritten, and are not
-	free-running DMAs. Silence is output on fifo underflow.
-	This callback is still required to allow the copy callback to be used.
-	*/
-=======
->>>>>>> d762f438
 	return 0;
 }
 
@@ -1425,9 +1218,6 @@
 	if (card->support_grouping)
 		snd_card_asihpi_capture.info |= SNDRV_PCM_INFO_SYNC_START;
 
-	if (card->support_grouping)
-		snd_card_asihpi_capture.info |= SNDRV_PCM_INFO_SYNC_START;
-
 	runtime->hw = snd_card_asihpi_capture;
 
 	if (card->can_dma)
@@ -1451,31 +1241,6 @@
 	struct snd_card_asihpi_pcm *dpcm = substream->runtime->private_data;
 
 	hpi_handle_error(hpi_instream_close(dpcm->h_stream));
-<<<<<<< HEAD
-	return 0;
-}
-
-static int snd_card_asihpi_capture_copy(struct snd_pcm_substream *substream,
-				int channel, snd_pcm_uframes_t pos,
-				void __user *dst, snd_pcm_uframes_t count)
-{
-	struct snd_pcm_runtime *runtime = substream->runtime;
-	struct snd_card_asihpi_pcm *dpcm = runtime->private_data;
-	u32 len;
-
-	len = frames_to_bytes(runtime, count);
-
-	snd_printddd("capture copy%d %d bytes\n", substream->number, len);
-	hpi_handle_error(hpi_instream_read_buf(dpcm->h_stream,
-				runtime->dma_area, len));
-
-	dpcm->pcm_buf_host_rw_ofs = dpcm->pcm_buf_host_rw_ofs + len;
-
-	if (copy_to_user(dst, runtime->dma_area, len))
-		return -EFAULT;
-
-=======
->>>>>>> d762f438
 	return 0;
 }
 
@@ -1605,24 +1370,16 @@
 				struct hpi_control *hpi_ctl,
 				char *name)
 {
-<<<<<<< HEAD
-	char *dir = "";
-=======
 	char *dir;
->>>>>>> d762f438
 	memset(snd_control, 0, sizeof(*snd_control));
 	snd_control->name = hpi_ctl->name;
 	snd_control->private_value = hpi_ctl->h_control;
 	snd_control->iface = SNDRV_CTL_ELEM_IFACE_MIXER;
 	snd_control->index = 0;
 
-<<<<<<< HEAD
-	if (hpi_ctl->dst_node_type + HPI_DESTNODE_NONE == HPI_DESTNODE_ISTREAM)
-=======
 	if (hpi_ctl->src_node_type + HPI_SOURCENODE_NONE == HPI_SOURCENODE_CLOCK_SOURCE)
 		dir = ""; /* clock is neither capture nor playback */
 	else if (hpi_ctl->dst_node_type + HPI_DESTNODE_NONE == HPI_DESTNODE_ISTREAM)
->>>>>>> d762f438
 		dir = "Capture ";  /* On or towards a PCM capture destination*/
 	else if ((hpi_ctl->src_node_type + HPI_SOURCENODE_NONE != HPI_SOURCENODE_OSTREAM) &&
 		(!hpi_ctl->dst_node_type))
@@ -1635,11 +1392,7 @@
 		dir = "Playback "; /* PCM Playback source, or  output node */
 
 	if (hpi_ctl->src_node_type && hpi_ctl->dst_node_type)
-<<<<<<< HEAD
-		sprintf(hpi_ctl->name, "%s%d %s%d %s%s",
-=======
 		sprintf(hpi_ctl->name, "%s %d %s %d %s%s",
->>>>>>> d762f438
 			asihpi_src_names[hpi_ctl->src_node_type],
 			hpi_ctl->src_node_index,
 			asihpi_dst_names[hpi_ctl->dst_node_type],
@@ -3081,22 +2834,14 @@
 	if (err)
 		asihpi->update_interval_frames = 512;
 
-<<<<<<< HEAD
-	if (!asihpi->support_mmap)
-=======
 	if (!asihpi->can_dma)
->>>>>>> d762f438
 		asihpi->update_interval_frames *= 2;
 
 	hpi_handle_error(hpi_instream_open(asihpi->adapter_index,
 			     0, &h_stream));
 
 	err = hpi_instream_host_buffer_free(h_stream);
-<<<<<<< HEAD
-	asihpi->support_mmap = (!err);
-=======
 	asihpi->can_dma = (!err);
->>>>>>> d762f438
 
 	hpi_handle_error(hpi_instream_close(h_stream));
 
