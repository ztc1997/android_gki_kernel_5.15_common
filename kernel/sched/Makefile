--- conflicted
+++ resolved
@@ -16,15 +16,9 @@
 endif
 
 obj-y += core.o loadavg.o clock.o cputime.o
-<<<<<<< HEAD
 obj-y += idle_task.o fair.o rt.o deadline.o
-obj-y += wait.o swait.o completion.o idle.o
+obj-y += wait.o wait_bit.o swait.o completion.o idle.o
 obj-$(CONFIG_SMP) += cpupri.o cpudeadline.o topology.o stop_task.o
-=======
-obj-y += idle_task.o fair.o rt.o deadline.o stop_task.o
-obj-y += wait.o wait_bit.o swait.o completion.o idle.o
-obj-$(CONFIG_SMP) += cpupri.o cpudeadline.o topology.o
->>>>>>> 2055da97
 obj-$(CONFIG_SCHED_AUTOGROUP) += autogroup.o
 obj-$(CONFIG_SCHEDSTATS) += stats.o
 obj-$(CONFIG_SCHED_DEBUG) += debug.o
