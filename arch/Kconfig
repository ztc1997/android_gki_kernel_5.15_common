# SPDX-License-Identifier: GPL-2.0
#
# General architecture dependent options
#

#
# Note: arch/$(SRCARCH)/Kconfig needs to be included first so that it can
# override the default values in this file.
#
source "arch/$(SRCARCH)/Kconfig"

menu "General architecture-dependent options"

config CRASH_CORE
	bool

config KEXEC_CORE
	select CRASH_CORE
	bool

config KEXEC_ELF
	bool

config HAVE_IMA_KEXEC
	bool

config HOTPLUG_SMT
	bool

config OPROFILE
	tristate "OProfile system profiling"
	depends on PROFILING
	depends on HAVE_OPROFILE
	select RING_BUFFER
	select RING_BUFFER_ALLOW_SWAP
	help
	  OProfile is a profiling system capable of profiling the
	  whole system, include the kernel, kernel modules, libraries,
	  and applications.

	  If unsure, say N.

config OPROFILE_EVENT_MULTIPLEX
	bool "OProfile multiplexing support (EXPERIMENTAL)"
	default n
	depends on OPROFILE && X86
	help
	  The number of hardware counters is limited. The multiplexing
	  feature enables OProfile to gather more events than counters
	  are provided by the hardware. This is realized by switching
	  between events at a user specified time interval.

	  If unsure, say N.

config HAVE_OPROFILE
	bool

config OPROFILE_NMI_TIMER
	def_bool y
	depends on PERF_EVENTS && HAVE_PERF_EVENTS_NMI && !PPC64

config KPROBES
	bool "Kprobes"
	depends on MODULES
	depends on HAVE_KPROBES
	select KALLSYMS
	help
	  Kprobes allows you to trap at almost any kernel address and
	  execute a callback function.  register_kprobe() establishes
	  a probepoint and specifies the callback.  Kprobes is useful
	  for kernel debugging, non-intrusive instrumentation and testing.
	  If in doubt, say "N".

config JUMP_LABEL
	bool "Optimize very unlikely/likely branches"
	depends on HAVE_ARCH_JUMP_LABEL
	depends on CC_HAS_ASM_GOTO
	help
	 This option enables a transparent branch optimization that
	 makes certain almost-always-true or almost-always-false branch
	 conditions even cheaper to execute within the kernel.

	 Certain performance-sensitive kernel code, such as trace points,
	 scheduler functionality, networking code and KVM have such
	 branches and include support for this optimization technique.

	 If it is detected that the compiler has support for "asm goto",
	 the kernel will compile such branches with just a nop
	 instruction. When the condition flag is toggled to true, the
	 nop will be converted to a jump instruction to execute the
	 conditional block of instructions.

	 This technique lowers overhead and stress on the branch prediction
	 of the processor and generally makes the kernel faster. The update
	 of the condition is slower, but those are always very rare.

	 ( On 32-bit x86, the necessary options added to the compiler
	   flags may increase the size of the kernel slightly. )

config STATIC_KEYS_SELFTEST
	bool "Static key selftest"
	depends on JUMP_LABEL
	help
	  Boot time self-test of the branch patching code.

config OPTPROBES
	def_bool y
	depends on KPROBES && HAVE_OPTPROBES
	select TASKS_RCU if PREEMPTION

config KPROBES_ON_FTRACE
	def_bool y
	depends on KPROBES && HAVE_KPROBES_ON_FTRACE
	depends on DYNAMIC_FTRACE_WITH_REGS
	help
	 If function tracer is enabled and the arch supports full
	 passing of pt_regs to function tracing, then kprobes can
	 optimize on top of function tracing.

config UPROBES
	def_bool n
	depends on ARCH_SUPPORTS_UPROBES
	help
	  Uprobes is the user-space counterpart to kprobes: they
	  enable instrumentation applications (such as 'perf probe')
	  to establish unintrusive probes in user-space binaries and
	  libraries, by executing handler functions when the probes
	  are hit by user-space applications.

	  ( These probes come in the form of single-byte breakpoints,
	    managed by the kernel and kept transparent to the probed
	    application. )

config HAVE_EFFICIENT_UNALIGNED_ACCESS
	bool
	help
	  Some architectures are unable to perform unaligned accesses
	  without the use of get_unaligned/put_unaligned. Others are
	  unable to perform such accesses efficiently (e.g. trap on
	  unaligned access and require fixing it up in the exception
	  handler.)

	  This symbol should be selected by an architecture if it can
	  perform unaligned accesses efficiently to allow different
	  code paths to be selected for these cases. Some network
	  drivers, for example, could opt to not fix up alignment
	  problems with received packets if doing so would not help
	  much.

	  See Documentation/unaligned-memory-access.txt for more
	  information on the topic of unaligned memory accesses.

config ARCH_USE_BUILTIN_BSWAP
	bool
	help
	 Modern versions of GCC (since 4.4) have builtin functions
	 for handling byte-swapping. Using these, instead of the old
	 inline assembler that the architecture code provides in the
	 __arch_bswapXX() macros, allows the compiler to see what's
	 happening and offers more opportunity for optimisation. In
	 particular, the compiler will be able to combine the byteswap
	 with a nearby load or store and use load-and-swap or
	 store-and-swap instructions if the architecture has them. It
	 should almost *never* result in code which is worse than the
	 hand-coded assembler in <asm/swab.h>.  But just in case it
	 does, the use of the builtins is optional.

	 Any architecture with load-and-swap or store-and-swap
	 instructions should set this. And it shouldn't hurt to set it
	 on architectures that don't have such instructions.

config KRETPROBES
	def_bool y
	depends on KPROBES && HAVE_KRETPROBES

config USER_RETURN_NOTIFIER
	bool
	depends on HAVE_USER_RETURN_NOTIFIER
	help
	  Provide a kernel-internal notification when a cpu is about to
	  switch to user mode.

config HAVE_IOREMAP_PROT
	bool

config HAVE_KPROBES
	bool

config HAVE_KRETPROBES
	bool

config HAVE_OPTPROBES
	bool

config HAVE_KPROBES_ON_FTRACE
	bool

config HAVE_FUNCTION_ERROR_INJECTION
	bool

config HAVE_NMI
	bool

#
# An arch should select this if it provides all these things:
#
#	task_pt_regs()		in asm/processor.h or asm/ptrace.h
#	arch_has_single_step()	if there is hardware single-step support
#	arch_has_block_step()	if there is hardware block-step support
#	asm/syscall.h		supplying asm-generic/syscall.h interface
#	linux/regset.h		user_regset interfaces
#	CORE_DUMP_USE_REGSET	#define'd in linux/elf.h
#	TIF_SYSCALL_TRACE	calls tracehook_report_syscall_{entry,exit}
#	TIF_NOTIFY_RESUME	calls tracehook_notify_resume()
#	signal delivery		calls tracehook_signal_handler()
#
config HAVE_ARCH_TRACEHOOK
	bool

config HAVE_DMA_CONTIGUOUS
	bool

config GENERIC_SMP_IDLE_THREAD
	bool

config GENERIC_IDLE_POLL_SETUP
	bool

config ARCH_HAS_FORTIFY_SOURCE
	bool
	help
	  An architecture should select this when it can successfully
	  build and run with CONFIG_FORTIFY_SOURCE.

#
# Select if the arch provides a historic keepinit alias for the retain_initrd
# command line option
#
config ARCH_HAS_KEEPINITRD
	bool

# Select if arch has all set_memory_ro/rw/x/nx() functions in asm/cacheflush.h
config ARCH_HAS_SET_MEMORY
	bool

# Select if arch has all set_direct_map_invalid/default() functions
config ARCH_HAS_SET_DIRECT_MAP
	bool

#
# Select if the architecture provides the arch_dma_set_uncached symbol to
# either provide an uncached segement alias for a DMA allocation, or
# to remap the page tables in place.
#
config ARCH_HAS_DMA_SET_UNCACHED
	bool

#
# Select if the architectures provides the arch_dma_clear_uncached symbol
# to undo an in-place page table remap for uncached access.
#
config ARCH_HAS_DMA_CLEAR_UNCACHED
	bool

# Select if arch init_task must go in the __init_task_data section
config ARCH_TASK_STRUCT_ON_STACK
	bool

# Select if arch has its private alloc_task_struct() function
config ARCH_TASK_STRUCT_ALLOCATOR
	bool

config HAVE_ARCH_THREAD_STRUCT_WHITELIST
	bool
	depends on !ARCH_TASK_STRUCT_ALLOCATOR
	help
	  An architecture should select this to provide hardened usercopy
	  knowledge about what region of the thread_struct should be
	  whitelisted for copying to userspace. Normally this is only the
	  FPU registers. Specifically, arch_thread_struct_whitelist()
	  should be implemented. Without this, the entire thread_struct
	  field in task_struct will be left whitelisted.

# Select if arch has its private alloc_thread_stack() function
config ARCH_THREAD_STACK_ALLOCATOR
	bool

# Select if arch wants to size task_struct dynamically via arch_task_struct_size:
config ARCH_WANTS_DYNAMIC_TASK_STRUCT
	bool

config ARCH_32BIT_OFF_T
	bool
	depends on !64BIT
	help
	  All new 32-bit architectures should have 64-bit off_t type on
	  userspace side which corresponds to the loff_t kernel type. This
	  is the requirement for modern ABIs. Some existing architectures
	  still support 32-bit off_t. This option is enabled for all such
	  architectures explicitly.

config HAVE_ASM_MODVERSIONS
	bool
	help
	  This symbol should be selected by an architecure if it provides
	  <asm/asm-prototypes.h> to support the module versioning for symbols
	  exported from assembly code.

config HAVE_REGS_AND_STACK_ACCESS_API
	bool
	help
	  This symbol should be selected by an architecure if it supports
	  the API needed to access registers and stack entries from pt_regs,
	  declared in asm/ptrace.h
	  For example the kprobes-based event tracer needs this API.

config HAVE_RSEQ
	bool
	depends on HAVE_REGS_AND_STACK_ACCESS_API
	help
	  This symbol should be selected by an architecture if it
	  supports an implementation of restartable sequences.

config HAVE_FUNCTION_ARG_ACCESS_API
	bool
	help
	  This symbol should be selected by an architecure if it supports
	  the API needed to access function arguments from pt_regs,
	  declared in asm/ptrace.h

config HAVE_CLK
	bool
	help
	  The <linux/clk.h> calls support software clock gating and
	  thus are a key power management tool on many systems.

config HAVE_HW_BREAKPOINT
	bool
	depends on PERF_EVENTS

config HAVE_MIXED_BREAKPOINTS_REGS
	bool
	depends on HAVE_HW_BREAKPOINT
	help
	  Depending on the arch implementation of hardware breakpoints,
	  some of them have separate registers for data and instruction
	  breakpoints addresses, others have mixed registers to store
	  them but define the access type in a control register.
	  Select this option if your arch implements breakpoints under the
	  latter fashion.

config HAVE_USER_RETURN_NOTIFIER
	bool

config HAVE_PERF_EVENTS_NMI
	bool
	help
	  System hardware can generate an NMI using the perf event
	  subsystem.  Also has support for calculating CPU cycle events
	  to determine how many clock cycles in a given period.

config HAVE_HARDLOCKUP_DETECTOR_PERF
	bool
	depends on HAVE_PERF_EVENTS_NMI
	help
	  The arch chooses to use the generic perf-NMI-based hardlockup
	  detector. Must define HAVE_PERF_EVENTS_NMI.

config HAVE_NMI_WATCHDOG
	depends on HAVE_NMI
	bool
	help
	  The arch provides a low level NMI watchdog. It provides
	  asm/nmi.h, and defines its own arch_touch_nmi_watchdog().

config HAVE_HARDLOCKUP_DETECTOR_ARCH
	bool
	select HAVE_NMI_WATCHDOG
	help
	  The arch chooses to provide its own hardlockup detector, which is
	  a superset of the HAVE_NMI_WATCHDOG. It also conforms to config
	  interfaces and parameters provided by hardlockup detector subsystem.

config HAVE_PERF_REGS
	bool
	help
	  Support selective register dumps for perf events. This includes
	  bit-mapping of each registers and a unique architecture id.

config HAVE_PERF_USER_STACK_DUMP
	bool
	help
	  Support user stack dumps for perf event samples. This needs
	  access to the user stack pointer which is not unified across
	  architectures.

config HAVE_ARCH_JUMP_LABEL
	bool

config HAVE_ARCH_JUMP_LABEL_RELATIVE
	bool

config MMU_GATHER_TABLE_FREE
	bool

config MMU_GATHER_RCU_TABLE_FREE
	bool
	select MMU_GATHER_TABLE_FREE

config MMU_GATHER_PAGE_SIZE
	bool

config MMU_GATHER_NO_RANGE
	bool

config MMU_GATHER_NO_GATHER
	bool
	depends on MMU_GATHER_TABLE_FREE

config ARCH_HAVE_NMI_SAFE_CMPXCHG
	bool

config HAVE_ALIGNED_STRUCT_PAGE
	bool
	help
	  This makes sure that struct pages are double word aligned and that
	  e.g. the SLUB allocator can perform double word atomic operations
	  on a struct page for better performance. However selecting this
	  might increase the size of a struct page by a word.

config HAVE_CMPXCHG_LOCAL
	bool

config HAVE_CMPXCHG_DOUBLE
	bool

config ARCH_WEAK_RELEASE_ACQUIRE
	bool

config ARCH_WANT_IPC_PARSE_VERSION
	bool

config ARCH_WANT_COMPAT_IPC_PARSE_VERSION
	bool

config ARCH_WANT_OLD_COMPAT_IPC
	select ARCH_WANT_COMPAT_IPC_PARSE_VERSION
	bool

config HAVE_ARCH_SECCOMP_FILTER
	bool
	help
	  An arch should select this symbol if it provides all of these things:
	  - syscall_get_arch()
	  - syscall_get_arguments()
	  - syscall_rollback()
	  - syscall_set_return_value()
	  - SIGSYS siginfo_t support
	  - secure_computing is called from a ptrace_event()-safe context
	  - secure_computing return value is checked and a return value of -1
	    results in the system call being skipped immediately.
	  - seccomp syscall wired up

config SECCOMP_FILTER
	def_bool y
	depends on HAVE_ARCH_SECCOMP_FILTER && SECCOMP && NET
	help
	  Enable tasks to build secure computing environments defined
	  in terms of Berkeley Packet Filter programs which implement
	  task-defined system call filtering polices.

	  See Documentation/userspace-api/seccomp_filter.rst for details.

config HAVE_ARCH_STACKLEAK
	bool
	help
	  An architecture should select this if it has the code which
	  fills the used part of the kernel stack with the STACKLEAK_POISON
	  value before returning from system calls.

config HAVE_STACKPROTECTOR
	bool
	help
	  An arch should select this symbol if:
	  - it has implemented a stack canary (e.g. __stack_chk_guard)

config CC_HAS_STACKPROTECTOR_NONE
	def_bool $(cc-option,-fno-stack-protector)

config STACKPROTECTOR
	bool "Stack Protector buffer overflow detection"
	depends on HAVE_STACKPROTECTOR
	depends on $(cc-option,-fstack-protector)
	default y
	help
	  This option turns on the "stack-protector" GCC feature. This
	  feature puts, at the beginning of functions, a canary value on
	  the stack just before the return address, and validates
	  the value just before actually returning.  Stack based buffer
	  overflows (that need to overwrite this return address) now also
	  overwrite the canary, which gets detected and the attack is then
	  neutralized via a kernel panic.

	  Functions will have the stack-protector canary logic added if they
	  have an 8-byte or larger character array on the stack.

	  This feature requires gcc version 4.2 or above, or a distribution
	  gcc with the feature backported ("-fstack-protector").

	  On an x86 "defconfig" build, this feature adds canary checks to
	  about 3% of all kernel functions, which increases kernel code size
	  by about 0.3%.

config STACKPROTECTOR_STRONG
	bool "Strong Stack Protector"
	depends on STACKPROTECTOR
	depends on $(cc-option,-fstack-protector-strong)
	default y
	help
	  Functions will have the stack-protector canary logic added in any
	  of the following conditions:

	  - local variable's address used as part of the right hand side of an
	    assignment or function argument
	  - local variable is an array (or union containing an array),
	    regardless of array type or length
	  - uses register local variables

	  This feature requires gcc version 4.9 or above, or a distribution
	  gcc with the feature backported ("-fstack-protector-strong").

	  On an x86 "defconfig" build, this feature adds canary checks to
	  about 20% of all kernel functions, which increases the kernel code
	  size by about 2%.

<<<<<<< HEAD
config LTO
	bool

config ARCH_SUPPORTS_LTO_CLANG
	bool
	help
	  An architecture should select this option if it supports:
	  - compiling with Clang,
	  - compiling inline assembly with Clang's integrated assembler,
	  - and linking with LLD.

config ARCH_SUPPORTS_THINLTO
	bool
	help
	  An architecture should select this if it supports Clang ThinLTO.

config THINLTO
	bool "Use Clang's ThinLTO (EXPERIMENTAL)"
	depends on LTO_CLANG && ARCH_SUPPORTS_THINLTO
	default y
	help
	  Use ThinLTO to speed up Link Time Optimization.

choice
	prompt "Link-Time Optimization (LTO) (EXPERIMENTAL)"
	default LTO_NONE
	help
	  This option turns on Link-Time Optimization (LTO).

config LTO_NONE
	bool "None"

config LTO_CLANG
	bool "Use Clang's Link Time Optimization (LTO) (EXPERIMENTAL)"
	depends on ARCH_SUPPORTS_LTO_CLANG
	depends on !KASAN
	depends on !FTRACE_MCOUNT_RECORD || HAVE_C_RECORDMCOUNT
	depends on CC_IS_CLANG && CLANG_VERSION >= 100000 && LD_IS_LLD
	select LTO
	help
          This option enables Clang's Link Time Optimization (LTO), which allows
          the compiler to optimize the kernel globally at link time. If you
          enable this option, the compiler generates LLVM IR instead of object
          files, and the actual compilation from IR occurs at the LTO link step,
          which may take several minutes.

endchoice

config CFI_CLANG
	bool "Use Clang's Control Flow Integrity (CFI)"
	depends on LTO_CLANG && KALLSYMS
	help
	  This option enables Clang's Control Flow Integrity (CFI), which adds
	  runtime checking for indirect function calls.

config CFI_CLANG_SHADOW
	bool "Use CFI shadow to speed up cross-module checks"
	default y
	depends on CFI_CLANG
	help
	  If you select this option, the kernel builds a fast look-up table of
	  CFI check functions in loaded modules to reduce overhead.

config CFI_PERMISSIVE
	bool "Use CFI in permissive mode"
	depends on CFI_CLANG
	help
	  When selected, Control Flow Integrity (CFI) violations result in a
	  warning instead of a kernel panic. This option is useful for finding
	  CFI violations during development.
=======
config ARCH_SUPPORTS_SHADOW_CALL_STACK
	bool
	help
	  An architecture should select this if it supports Clang's Shadow
	  Call Stack and implements runtime support for shadow stack
	  switching.

config SHADOW_CALL_STACK
	bool "Clang Shadow Call Stack"
	depends on CC_IS_CLANG && ARCH_SUPPORTS_SHADOW_CALL_STACK
	depends on DYNAMIC_FTRACE_WITH_REGS || !FUNCTION_GRAPH_TRACER
	help
	  This option enables Clang's Shadow Call Stack, which uses a
	  shadow stack to protect function return addresses from being
	  overwritten by an attacker. More information can be found in
	  Clang's documentation:

	    https://clang.llvm.org/docs/ShadowCallStack.html

	  Note that security guarantees in the kernel differ from the
	  ones documented for user space. The kernel must store addresses
	  of shadow stacks in memory, which means an attacker capable of
	  reading and writing arbitrary memory may be able to locate them
	  and hijack control flow by modifying the stacks.
>>>>>>> 533b220f

config HAVE_ARCH_WITHIN_STACK_FRAMES
	bool
	help
	  An architecture should select this if it can walk the kernel stack
	  frames to determine if an object is part of either the arguments
	  or local variables (i.e. that it excludes saved return addresses,
	  and similar) by implementing an inline arch_within_stack_frames(),
	  which is used by CONFIG_HARDENED_USERCOPY.

config HAVE_CONTEXT_TRACKING
	bool
	help
	  Provide kernel/user boundaries probes necessary for subsystems
	  that need it, such as userspace RCU extended quiescent state.
	  Syscalls need to be wrapped inside user_exit()-user_enter(), either
	  optimized behind static key or through the slow path using TIF_NOHZ
	  flag. Exceptions handlers must be wrapped as well. Irqs are already
	  protected inside rcu_irq_enter/rcu_irq_exit() but preemption or signal
	  handling on irq exit still need to be protected.

config HAVE_TIF_NOHZ
	bool
	help
	  Arch relies on TIF_NOHZ and syscall slow path to implement context
	  tracking calls to user_enter()/user_exit().

config HAVE_VIRT_CPU_ACCOUNTING
	bool

config ARCH_HAS_SCALED_CPUTIME
	bool

config HAVE_VIRT_CPU_ACCOUNTING_GEN
	bool
	default y if 64BIT
	help
	  With VIRT_CPU_ACCOUNTING_GEN, cputime_t becomes 64-bit.
	  Before enabling this option, arch code must be audited
	  to ensure there are no races in concurrent read/write of
	  cputime_t. For example, reading/writing 64-bit cputime_t on
	  some 32-bit arches may require multiple accesses, so proper
	  locking is needed to protect against concurrent accesses.


config HAVE_IRQ_TIME_ACCOUNTING
	bool
	help
	  Archs need to ensure they use a high enough resolution clock to
	  support irq time accounting and then call enable_sched_clock_irqtime().

config HAVE_MOVE_PMD
	bool
	help
	  Archs that select this are able to move page tables at the PMD level.

config HAVE_ARCH_TRANSPARENT_HUGEPAGE
	bool

config HAVE_ARCH_TRANSPARENT_HUGEPAGE_PUD
	bool

config HAVE_ARCH_HUGE_VMAP
	bool

config ARCH_WANT_HUGE_PMD_SHARE
	bool

config HAVE_ARCH_SOFT_DIRTY
	bool

config HAVE_MOD_ARCH_SPECIFIC
	bool
	help
	  The arch uses struct mod_arch_specific to store data.  Many arches
	  just need a simple module loader without arch specific data - those
	  should not enable this.

config MODULES_USE_ELF_RELA
	bool
	help
	  Modules only use ELF RELA relocations.  Modules with ELF REL
	  relocations will give an error.

config MODULES_USE_ELF_REL
	bool
	help
	  Modules only use ELF REL relocations.  Modules with ELF RELA
	  relocations will give an error.

config HAVE_IRQ_EXIT_ON_IRQ_STACK
	bool
	help
	  Architecture doesn't only execute the irq handler on the irq stack
	  but also irq_exit(). This way we can process softirqs on this irq
	  stack instead of switching to a new one when we call __do_softirq()
	  in the end of an hardirq.
	  This spares a stack switch and improves cache usage on softirq
	  processing.

config PGTABLE_LEVELS
	int
	default 2

config ARCH_HAS_ELF_RANDOMIZE
	bool
	help
	  An architecture supports choosing randomized locations for
	  stack, mmap, brk, and ET_DYN. Defined functions:
	  - arch_mmap_rnd()
	  - arch_randomize_brk()

config HAVE_ARCH_MMAP_RND_BITS
	bool
	help
	  An arch should select this symbol if it supports setting a variable
	  number of bits for use in establishing the base address for mmap
	  allocations, has MMU enabled and provides values for both:
	  - ARCH_MMAP_RND_BITS_MIN
	  - ARCH_MMAP_RND_BITS_MAX

config HAVE_EXIT_THREAD
	bool
	help
	  An architecture implements exit_thread.

config ARCH_MMAP_RND_BITS_MIN
	int

config ARCH_MMAP_RND_BITS_MAX
	int

config ARCH_MMAP_RND_BITS_DEFAULT
	int

config ARCH_MMAP_RND_BITS
	int "Number of bits to use for ASLR of mmap base address" if EXPERT
	range ARCH_MMAP_RND_BITS_MIN ARCH_MMAP_RND_BITS_MAX
	default ARCH_MMAP_RND_BITS_DEFAULT if ARCH_MMAP_RND_BITS_DEFAULT
	default ARCH_MMAP_RND_BITS_MIN
	depends on HAVE_ARCH_MMAP_RND_BITS
	help
	  This value can be used to select the number of bits to use to
	  determine the random offset to the base address of vma regions
	  resulting from mmap allocations. This value will be bounded
	  by the architecture's minimum and maximum supported values.

	  This value can be changed after boot using the
	  /proc/sys/vm/mmap_rnd_bits tunable

config HAVE_ARCH_MMAP_RND_COMPAT_BITS
	bool
	help
	  An arch should select this symbol if it supports running applications
	  in compatibility mode, supports setting a variable number of bits for
	  use in establishing the base address for mmap allocations, has MMU
	  enabled and provides values for both:
	  - ARCH_MMAP_RND_COMPAT_BITS_MIN
	  - ARCH_MMAP_RND_COMPAT_BITS_MAX

config ARCH_MMAP_RND_COMPAT_BITS_MIN
	int

config ARCH_MMAP_RND_COMPAT_BITS_MAX
	int

config ARCH_MMAP_RND_COMPAT_BITS_DEFAULT
	int

config ARCH_MMAP_RND_COMPAT_BITS
	int "Number of bits to use for ASLR of mmap base address for compatible applications" if EXPERT
	range ARCH_MMAP_RND_COMPAT_BITS_MIN ARCH_MMAP_RND_COMPAT_BITS_MAX
	default ARCH_MMAP_RND_COMPAT_BITS_DEFAULT if ARCH_MMAP_RND_COMPAT_BITS_DEFAULT
	default ARCH_MMAP_RND_COMPAT_BITS_MIN
	depends on HAVE_ARCH_MMAP_RND_COMPAT_BITS
	help
	  This value can be used to select the number of bits to use to
	  determine the random offset to the base address of vma regions
	  resulting from mmap allocations for compatible applications This
	  value will be bounded by the architecture's minimum and maximum
	  supported values.

	  This value can be changed after boot using the
	  /proc/sys/vm/mmap_rnd_compat_bits tunable

config HAVE_ARCH_COMPAT_MMAP_BASES
	bool
	help
	  This allows 64bit applications to invoke 32-bit mmap() syscall
	  and vice-versa 32-bit applications to call 64-bit mmap().
	  Required for applications doing different bitness syscalls.

# This allows to use a set of generic functions to determine mmap base
# address by giving priority to top-down scheme only if the process
# is not in legacy mode (compat task, unlimited stack size or
# sysctl_legacy_va_layout).
# Architecture that selects this option can provide its own version of:
# - STACK_RND_MASK
config ARCH_WANT_DEFAULT_TOPDOWN_MMAP_LAYOUT
	bool
	depends on MMU
	select ARCH_HAS_ELF_RANDOMIZE

config HAVE_COPY_THREAD_TLS
	bool
	help
	  Architecture provides copy_thread_tls to accept tls argument via
	  normal C parameter passing, rather than extracting the syscall
	  argument from pt_regs.

config HAVE_STACK_VALIDATION
	bool
	help
	  Architecture supports the 'objtool check' host tool command, which
	  performs compile-time stack metadata validation.

config HAVE_RELIABLE_STACKTRACE
	bool
	help
	  Architecture has either save_stack_trace_tsk_reliable() or
	  arch_stack_walk_reliable() function which only returns a stack trace
	  if it can guarantee the trace is reliable.

config HAVE_ARCH_HASH
	bool
	default n
	help
	  If this is set, the architecture provides an <asm/hash.h>
	  file which provides platform-specific implementations of some
	  functions in <linux/hash.h> or fs/namei.c.

config HAVE_ARCH_NVRAM_OPS
	bool

config ISA_BUS_API
	def_bool ISA

#
# ABI hall of shame
#
config CLONE_BACKWARDS
	bool
	help
	  Architecture has tls passed as the 4th argument of clone(2),
	  not the 5th one.

config CLONE_BACKWARDS2
	bool
	help
	  Architecture has the first two arguments of clone(2) swapped.

config CLONE_BACKWARDS3
	bool
	help
	  Architecture has tls passed as the 3rd argument of clone(2),
	  not the 5th one.

config ODD_RT_SIGACTION
	bool
	help
	  Architecture has unusual rt_sigaction(2) arguments

config OLD_SIGSUSPEND
	bool
	help
	  Architecture has old sigsuspend(2) syscall, of one-argument variety

config OLD_SIGSUSPEND3
	bool
	help
	  Even weirder antique ABI - three-argument sigsuspend(2)

config OLD_SIGACTION
	bool
	help
	  Architecture has old sigaction(2) syscall.  Nope, not the same
	  as OLD_SIGSUSPEND | OLD_SIGSUSPEND3 - alpha has sigsuspend(2),
	  but fairly different variant of sigaction(2), thanks to OSF/1
	  compatibility...

config COMPAT_OLD_SIGACTION
	bool

config COMPAT_32BIT_TIME
	bool "Provide system calls for 32-bit time_t"
	default !64BIT || COMPAT
	help
	  This enables 32 bit time_t support in addition to 64 bit time_t support.
	  This is relevant on all 32-bit architectures, and 64-bit architectures
	  as part of compat syscall handling.

config ARCH_NO_PREEMPT
	bool

config ARCH_SUPPORTS_RT
	bool

config CPU_NO_EFFICIENT_FFS
	def_bool n

config HAVE_ARCH_VMAP_STACK
	def_bool n
	help
	  An arch should select this symbol if it can support kernel stacks
	  in vmalloc space.  This means:

	  - vmalloc space must be large enough to hold many kernel stacks.
	    This may rule out many 32-bit architectures.

	  - Stacks in vmalloc space need to work reliably.  For example, if
	    vmap page tables are created on demand, either this mechanism
	    needs to work while the stack points to a virtual address with
	    unpopulated page tables or arch code (switch_to() and switch_mm(),
	    most likely) needs to ensure that the stack's page table entries
	    are populated before running on a possibly unpopulated stack.

	  - If the stack overflows into a guard page, something reasonable
	    should happen.  The definition of "reasonable" is flexible, but
	    instantly rebooting without logging anything would be unfriendly.

config VMAP_STACK
	default y
	bool "Use a virtually-mapped stack"
	depends on HAVE_ARCH_VMAP_STACK
	depends on !KASAN || KASAN_VMALLOC
	---help---
	  Enable this if you want the use virtually-mapped kernel stacks
	  with guard pages.  This causes kernel stack overflows to be
	  caught immediately rather than causing difficult-to-diagnose
	  corruption.

	  To use this with KASAN, the architecture must support backing
	  virtual mappings with real shadow memory, and KASAN_VMALLOC must
	  be enabled.

config ARCH_OPTIONAL_KERNEL_RWX
	def_bool n

config ARCH_OPTIONAL_KERNEL_RWX_DEFAULT
	def_bool n

config ARCH_HAS_STRICT_KERNEL_RWX
	def_bool n

config STRICT_KERNEL_RWX
	bool "Make kernel text and rodata read-only" if ARCH_OPTIONAL_KERNEL_RWX
	depends on ARCH_HAS_STRICT_KERNEL_RWX
	default !ARCH_OPTIONAL_KERNEL_RWX || ARCH_OPTIONAL_KERNEL_RWX_DEFAULT
	help
	  If this is set, kernel text and rodata memory will be made read-only,
	  and non-text memory will be made non-executable. This provides
	  protection against certain security exploits (e.g. executing the heap
	  or modifying text)

	  These features are considered standard security practice these days.
	  You should say Y here in almost all cases.

config ARCH_HAS_STRICT_MODULE_RWX
	def_bool n

config STRICT_MODULE_RWX
	bool "Set loadable kernel module data as NX and text as RO" if ARCH_OPTIONAL_KERNEL_RWX
	depends on ARCH_HAS_STRICT_MODULE_RWX && MODULES
	default !ARCH_OPTIONAL_KERNEL_RWX || ARCH_OPTIONAL_KERNEL_RWX_DEFAULT
	help
	  If this is set, module text and rodata memory will be made read-only,
	  and non-text memory will be made non-executable. This provides
	  protection against certain security exploits (e.g. writing to text)

# select if the architecture provides an asm/dma-direct.h header
config ARCH_HAS_PHYS_TO_DMA
	bool

config HAVE_ARCH_COMPILER_H
	bool
	help
	  An architecture can select this if it provides an
	  asm/compiler.h header that should be included after
	  linux/compiler-*.h in order to override macro definitions that those
	  headers generally provide.

config HAVE_ARCH_PREL32_RELOCATIONS
	bool
	help
	  May be selected by an architecture if it supports place-relative
	  32-bit relocations, both in the toolchain and in the module loader,
	  in which case relative references can be used in special sections
	  for PCI fixup, initcalls etc which are only half the size on 64 bit
	  architectures, and don't require runtime relocation on relocatable
	  kernels.

config ARCH_USE_MEMREMAP_PROT
	bool

config LOCK_EVENT_COUNTS
	bool "Locking event counts collection"
	depends on DEBUG_FS
	---help---
	  Enable light-weight counting of various locking related events
	  in the system with minimal performance impact. This reduces
	  the chance of application behavior change because of timing
	  differences. The counts are reported via debugfs.

# Select if the architecture has support for applying RELR relocations.
config ARCH_HAS_RELR
	bool

config RELR
	bool "Use RELR relocation packing"
	depends on ARCH_HAS_RELR && TOOLS_SUPPORT_RELR
	default y
	help
	  Store the kernel's dynamic relocations in the RELR relocation packing
	  format. Requires a compatible linker (LLD supports this feature), as
	  well as compatible NM and OBJCOPY utilities (llvm-nm and llvm-objcopy
	  are compatible).

config ARCH_HAS_MEM_ENCRYPT
	bool

config HAVE_SPARSE_SYSCALL_NR
       bool
       help
          An architecture should select this if its syscall numbering is sparse
	  to save space. For example, MIPS architecture has a syscall array with
	  entries at 4000, 5000 and 6000 locations. This option turns on syscall
	  related optimizations for a given architecture.

source "kernel/gcov/Kconfig"

source "scripts/gcc-plugins/Kconfig"

endmenu<|MERGE_RESOLUTION|>--- conflicted
+++ resolved
@@ -533,7 +533,31 @@
 	  about 20% of all kernel functions, which increases the kernel code
 	  size by about 2%.
 
-<<<<<<< HEAD
+config ARCH_SUPPORTS_SHADOW_CALL_STACK
+	bool
+	help
+	  An architecture should select this if it supports Clang's Shadow
+	  Call Stack and implements runtime support for shadow stack
+	  switching.
+
+config SHADOW_CALL_STACK
+	bool "Clang Shadow Call Stack"
+	depends on CC_IS_CLANG && ARCH_SUPPORTS_SHADOW_CALL_STACK
+	depends on DYNAMIC_FTRACE_WITH_REGS || !FUNCTION_GRAPH_TRACER
+	help
+	  This option enables Clang's Shadow Call Stack, which uses a
+	  shadow stack to protect function return addresses from being
+	  overwritten by an attacker. More information can be found in
+	  Clang's documentation:
+
+	    https://clang.llvm.org/docs/ShadowCallStack.html
+
+	  Note that security guarantees in the kernel differ from the
+	  ones documented for user space. The kernel must store addresses
+	  of shadow stacks in memory, which means an attacker capable of
+	  reading and writing arbitrary memory may be able to locate them
+	  and hijack control flow by modifying the stacks.
+
 config LTO
 	bool
 
@@ -604,32 +628,6 @@
 	  When selected, Control Flow Integrity (CFI) violations result in a
 	  warning instead of a kernel panic. This option is useful for finding
 	  CFI violations during development.
-=======
-config ARCH_SUPPORTS_SHADOW_CALL_STACK
-	bool
-	help
-	  An architecture should select this if it supports Clang's Shadow
-	  Call Stack and implements runtime support for shadow stack
-	  switching.
-
-config SHADOW_CALL_STACK
-	bool "Clang Shadow Call Stack"
-	depends on CC_IS_CLANG && ARCH_SUPPORTS_SHADOW_CALL_STACK
-	depends on DYNAMIC_FTRACE_WITH_REGS || !FUNCTION_GRAPH_TRACER
-	help
-	  This option enables Clang's Shadow Call Stack, which uses a
-	  shadow stack to protect function return addresses from being
-	  overwritten by an attacker. More information can be found in
-	  Clang's documentation:
-
-	    https://clang.llvm.org/docs/ShadowCallStack.html
-
-	  Note that security guarantees in the kernel differ from the
-	  ones documented for user space. The kernel must store addresses
-	  of shadow stacks in memory, which means an attacker capable of
-	  reading and writing arbitrary memory may be able to locate them
-	  and hijack control flow by modifying the stacks.
->>>>>>> 533b220f
 
 config HAVE_ARCH_WITHIN_STACK_FRAMES
 	bool
