--- conflicted
+++ resolved
@@ -121,19 +121,17 @@
 	  mmio accesses when the IO memory address is not a registered
 	  emulated region.
 
-<<<<<<< HEAD
+source "lib/crypto/Kconfig"
+
+config LIB_MEMNEQ
+	bool
+
 config TRACE_MMIO_ACCESS
 	bool "Register read/write tracing"
 	depends on TRACING && ARCH_HAVE_TRACE_MMIO_ACCESS
 	help
 	  Create tracepoints for MMIO read/write operations. These trace events
 	  can be used for logging all MMIO read/write operations.
-=======
-source "lib/crypto/Kconfig"
-
-config LIB_MEMNEQ
-	bool
->>>>>>> 7f2e600b
 
 config CRC_CCITT
 	tristate "CRC-CCITT functions"
